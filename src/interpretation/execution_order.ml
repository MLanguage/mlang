(*
Copyright Inria, contributor: Denis Merigoux <denis.merigoux@inria.fr> (2019)

This software is a computer program whose purpose is to compile and analyze
programs written in the M langage, created by the DGFiP.

This software is governed by the CeCILL-C license under French law and
abiding by the rules of distribution of free software.  You can  use,
modify and/ or redistribute the software under the terms of the CeCILL-C
license as circulated by CEA, CNRS and INRIA at the following URL
http://www.cecill.info.

As a counterpart to the access to the source code and  rights to copy,
modify and redistribute granted by the license, users are provided only
with a limited warranty  and the software's author,  the holder of the
economic rights,  and the successive licensors  have only  limited
liability.

In this respect, the user's attention is drawn to the risks associated
with loading,  using,  modifying and/or developing or reproducing the
software by the user in light of its specific status of free software,
that may mean  that it is complicated to manipulate,  and  that  also
therefore means  that it is reserved for developers  and  experienced
professionals having in-depth computer knowledge. Users are therefore
encouraged to load and test the software's suitability as regards their
requirements in conditions enabling the security of their systems and/or
data to be ensured and,  more generally, to use and operate it in the
same conditions as regards security.

The fact that you are presently reading this means that you have had
knowledge of the CeCILL-C license and that you accept its terms.
*)

(**
   Intepretation has to be done following the topological order, but cycles complicate that.
   We indeed have to partition the graph into its strongly connected components and create a
   new graph where the nodes are the SCC and there is an edge between [scc1] and [scc2] if a variable
   in [scc1] uses a variable from [scc2].

   Then, we can execute the program following topological order on this new graph. If a SCC has more
   than one variable, then the computation is done in multiple passes, each new pass taking the
   previous outputs as inputs for all the varaibles in the SCC.
*)

open Mvg

type scc_id = int

module ExecutionGraph = Graph.Imperative.Digraph.ConcreteBidirectional(struct
    type t = int (** these are the strongly connected components identifiers *)
    let hash v = v
    let compare v1 v2 = compare v1 v2
    let equal v1 v2 = v1 = v2
  end)

type execution_scc_graph = {
  execution_scc_graph : ExecutionGraph.t;
  execution_scc_graph_contents: unit VariableMap.t array
}

let create_execution_scc_graph (p : Mvg.program) : execution_scc_graph =
  let dep_graph = Dependency.create_dependency_graph p in
  let (nb_scc, scc_assignment) = Dependency.SCC.scc dep_graph in
  let interp_order = {
    execution_scc_graph = ExecutionGraph.create ();
    execution_scc_graph_contents = Array.make nb_scc VariableMap.empty;
  } in
  Dependency.DepGraph.iter_vertex (fun var ->
      let succs_var = Dependency.DepGraph.succ dep_graph var in
      let var_scc = scc_assignment var in
      interp_order.execution_scc_graph_contents.(var_scc) <- VariableMap.add var ()
          interp_order.execution_scc_graph_contents.(var_scc);
      List.iter (fun succ ->
          ExecutionGraph.add_edge interp_order.execution_scc_graph var_scc (scc_assignment succ)
        ) succs_var
    ) dep_graph;
  interp_order

module ExecutionOrder = Graph.Topological.Make(ExecutionGraph)

(** Each map is the set of variables defined circularly in this strongly connected component *)
type execution_order = unit VariableMap.t list

let get_execution_order (p: Mvg.program) : execution_order =
  let execution_graph = create_execution_scc_graph p in
  List.rev (ExecutionOrder.fold (fun scc_id exec_order ->
      let new_scc = execution_graph.execution_scc_graph_contents.(scc_id) in
      new_scc::exec_order
    ) execution_graph.execution_scc_graph [])

<<<<<<< HEAD
(**
   This custom visitor uses [get_execution_order] to visit all the expressions in the program in
   the correct order.
*)
class ['self] program_iter = object (self: 'self)
  inherit [_] variable_data_iter
  inherit [@ warning "-7"] [_] condition_data_iter
  method visit_program env this =
    let exec_order = get_execution_order this in
    List.iter (fun scc ->
        VariableMap.iter (fun var ()  ->
            try let data = VariableMap.find var this.program_vars in
              self#visit_variable_data env data
            with
            | Not_found ->
              try
                let cond = VariableMap.find var this.program_conds in
                self#visit_condition_data env cond
              with
              | Not_found -> assert false
          )
          scc) exec_order
end
=======
let fold_on_vars (f: Variable.t -> 'a -> 'a) (p: Mvg.program)  (init : 'a) : 'a =
  let exec_order = get_execution_order p in
  List.fold_left (fun acc scc ->
      Mvg.VariableMap.fold (fun v () a-> f v a) scc acc) init exec_order
>>>>>>> 8f9abf2b
<|MERGE_RESOLUTION|>--- conflicted
+++ resolved
@@ -88,7 +88,6 @@
       new_scc::exec_order
     ) execution_graph.execution_scc_graph [])
 
-<<<<<<< HEAD
 (**
    This custom visitor uses [get_execution_order] to visit all the expressions in the program in
    the correct order.
@@ -112,9 +111,9 @@
           )
           scc) exec_order
 end
-=======
+
+
 let fold_on_vars (f: Variable.t -> 'a -> 'a) (p: Mvg.program)  (init : 'a) : 'a =
   let exec_order = get_execution_order p in
   List.fold_left (fun acc scc ->
-      Mvg.VariableMap.fold (fun v () a-> f v a) scc acc) init exec_order
->>>>>>> 8f9abf2b
+      Mvg.VariableMap.fold (fun v () a-> f v a) scc acc) init exec_order