--- conflicted
+++ resolved
@@ -309,7 +309,17 @@
        (pp_unmark Format.pp_print_string))
     e.error_descr
 
-<<<<<<< HEAD
+let format_var_type (t : var_type) =
+  match t with Input -> input_category | Computed -> computed_category
+
+let format_var_category fmt (c : var_category_decl) =
+  Format.fprintf fmt "%s %a :@ attributs %a"
+    (format_var_type c.var_type)
+    (pp_print_list_space (pp_unmark Format.pp_print_string))
+    c.var_category
+    (pp_print_list_comma (pp_unmark Format.pp_print_string))
+    c.var_attributes
+
 let format_specialize_domain fmt (dl : string Pos.marked list Pos.marked list) =
   match dl with
   | [] -> ()
@@ -341,18 +351,6 @@
     vd.vdom_auto_cc
     (format_domain_attribute "par_defaut")
     vd.vdom_by_default
-=======
-let format_var_type (t : var_type) =
-  match t with Input -> input_category | Computed -> computed_category
-
-let format_var_category fmt (c : var_category_decl) =
-  Format.fprintf fmt "%s %a :@ attributs %a"
-    (format_var_type c.var_type)
-    (pp_print_list_space (pp_unmark Format.pp_print_string))
-    c.var_category
-    (pp_print_list_comma (pp_unmark Format.pp_print_string))
-    c.var_attributes
->>>>>>> 17a5ce93
 
 let format_source_file_item fmt (i : source_file_item) =
   match i with
@@ -369,15 +367,12 @@
   | Error e -> format_error_ fmt e
   | Output o ->
       Format.fprintf fmt "sortie(%a);" format_variable_name (Pos.unmark o)
-<<<<<<< HEAD
+  | VarCatDecl c ->
+      Format.fprintf fmt "variable category %a;" format_var_category
+        (Pos.unmark c)
   | RuleDomDecl rd -> Format.fprintf fmt "rule domain %a;" format_rule_domain rd
   | VerifDomDecl vd ->
       Format.fprintf fmt "verif domain %a;" format_verif_domain vd
-=======
-  | VarCatDecl c ->
-      Format.fprintf fmt "variable category %a;" format_var_category
-        (Pos.unmark c)
->>>>>>> 17a5ce93
 
 let format_source_file fmt (f : source_file) =
   pp_print_list_endline (pp_unmark format_source_file_item) fmt f