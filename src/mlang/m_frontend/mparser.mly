(*
Copyright (C) 2019-2021 Inria, contributor:
    Denis Merigoux <denis.merigoux@inria.fr>
    Raphaël Monat <raphael.monat@lip6.fr>

This program is free software: you can redistribute it and/or modify
it under the terms of the GNU General Public License as published by
the Free Software Foundation, either version 3 of the License, or
(at your option) any later version.

This program is distributed in the hope that it will be useful,
but WITHOUT ANY WARRANTY; without even the implied warranty of
MERCHANTABILITY or FITNESS FOR A PARTICULAR PURPOSE.  See the
GNU General Public License for more details.

You should have received a copy of the GNU General Public License
along with this program.  If not, see <https://www.gnu.org/licenses/>.
*)

%{
 open Mast
 open Parse_utils

 type comp_subtyp_or_attr =
 | CompSubTyp of string Pos.marked
 | Attr of variable_attribute

 let parse_to_literal (v: parse_val) : literal = match v with
 | ParseVar v -> Variable v
 | ParseInt v -> Float (float_of_int v)

 (** Module generated automaticcaly by Menhir, the parser generator *)
%}

%token<string> SYMBOL STRING
%token<char> PARAMETER

%token PLUS MINUS TIMES DIV
%token GTE LTE GT LT NEQ EQUALS
%token SEMICOLON COLON COMMA
%token AND OR NOTIN NOT

%token LPAREN RPAREN
%token LBRACKET RBRACKET
%token RANGE

%token BOOLEAN DATE_YEAR DATE_DAY_MONTH_YEAR DATE_MONTH INTEGER REAL
%token ONE IN APPLICATION CHAINING TYPE TABLE
%token COMPUTED CONST ALIAS INPUT FOR
%token RULE IF THEN ELSE ENDIF ERROR VERIFICATION ANOMALY DISCORDANCE CONDITION
<<<<<<< HEAD
%token INFORMATIVE OUTPUT FONCTION
%token DOMAIN SPECIALIZE COMPUTABLE BY_DEFAULT AUTO_CC NON_AUTO_CC
=======
%token INFORMATIVE OUTPUT FONCTION VARIABLE ATTRIBUT
>>>>>>> 17a5ce93

%token EOF

%type<Mast.source_file> source_file
%type<Mast.function_spec> function_spec
%type<Mast.literal> literal_input

%nonassoc SEMICOLON
%left OR
%left AND
%nonassoc NOT
%nonassoc SYMBOL

%start source_file
%start function_spec
%start literal_input

%%

source_file:
| i = source_file_item is = source_file { i::is }
| EOF { [] }

source_file_item:
| a = application { (Application a, mk_position $sloc) }
| c = chaining { let (s, aps) = c in (Chaining (s, aps), mk_position $sloc) }
| v = variable_decl { (VariableDecl v, mk_position $sloc) }
| r = rule { (Rule r, mk_position $sloc) }
| ver = verification { (Verification ver, mk_position $sloc) }
| e = error_ { (Error e, mk_position $sloc) }
| o = output { (Output o, mk_position $sloc) }
| fonction { (Function, mk_position $sloc) }
<<<<<<< HEAD
| cr = rule_domain_decl { (RuleDomDecl cr, mk_position $sloc) }
| cv = verif_domain_decl { (VerifDomDecl cv, mk_position $sloc) }

rule_domain_decl:
| DOMAIN RULE rdom_params = separated_nonempty_list(COLON, rdom_param_with_pos) SEMICOLON
  {
    let err msg pos = Errors.raise_spanned_error msg pos in
    let fold (dno, dso, dco, dpdo) = function
    | Some dn, _, _, _, pos ->
        if dno = None then Some dn, dso, dco, dpdo
        else err "rule domain names are already defined" pos
    | _, Some ds, _, _, pos ->
        if dso = None then dno, Some ds, dco, dpdo
        else err "rule domain specialization is already specified" pos
    | _, _, Some dc, _, pos ->
        if dco = None then dno, dso, Some dc, dpdo
        else err "rule domain is already calculated" pos
    | _, _, _, Some dpd, pos ->
        if dpdo = None then dno, dso, dco, Some dpd
        else err "rule domain is already defined by defaut" pos
    | _, _, _, _, _ -> assert false
    in
    let init = None, None, None, None in
    let dno, dso, dco, dpdo = List.fold_left fold init rdom_params in
    let rdom_names =
      match dno with
      | None -> err "rule domain names must be defined" (mk_position $sloc)
      | Some dn -> dn
    in
    {
      rdom_names;
      rdom_parents = (match dso with None -> [] | Some ds -> ds);
      rdom_computable = (match dco with None -> false | _ -> true);
      rdom_by_default = (match dpdo with None -> false | _ -> true);
    }
  }

rdom_param_with_pos:
| rdom_names = separated_nonempty_list(COMMA, symbol_list_with_pos)
  { (Some rdom_names, None, None, None, mk_position $sloc) }
| SPECIALIZE rdom_parents = separated_nonempty_list(COMMA, symbol_list_with_pos)
  { (None, Some rdom_parents, None, None, mk_position $sloc) }
| COMPUTABLE
  { (None, None, Some (), None, mk_position $sloc) }
| BY_DEFAULT
  { (None, None, None, Some (), mk_position $sloc) }

verif_domain_decl:
| DOMAIN VERIFICATION vdom_params = separated_nonempty_list(COLON, vdom_param_with_pos) SEMICOLON
  {
    let err msg pos = Errors.raise_spanned_error msg pos in
    let fold (dno, dso, dao, dpdo) = function
    | Some dn, _, _, _, pos ->
        if dno = None then Some dn, dso, dao, dpdo
        else err "verif domain names are already defined" pos
    | _, Some ds, _, _, pos ->
        if dso = None then dno, Some ds, dao, dpdo
        else err "verif domain specialization is already specified" pos
    | _, _, Some da, _, pos ->
        if dao = None then dno, dso, Some da, dpdo
        else err "verif domain is already auto-consistent" pos
    | _, _, _, Some dpd, pos ->
        if dpdo = None then dno, dso, dao, Some dpd
        else err "verif domain is already defined by defaut" pos
    | _, _, _, _, _ -> assert false
    in
    let init = None, None, None, None in
    let dno, dso, dao, dpdo = List.fold_left fold init vdom_params in
    let vdom_names =
      match dno with
      | None -> err "rule domain names must be defined" (mk_position $sloc)
      | Some dn -> dn
    in
    {
      vdom_names;
      vdom_parents = (match dso with None -> [] | Some ds -> ds);
      vdom_auto_cc = (match dao with None -> false | _ -> true);
      vdom_by_default = (match dpdo with None -> false | _ -> true);
    }
  }

vdom_param_with_pos:
| vdom_names = separated_nonempty_list(COMMA, symbol_list_with_pos)
  { (Some vdom_names, None, None, None, mk_position $sloc) }
| SPECIALIZE vdom_parents = separated_nonempty_list(COMMA, symbol_list_with_pos)
  { (None, Some vdom_parents, None, None, mk_position $sloc) }
| AUTO_CC
  { (None, None, Some (), None, mk_position $sloc) }
| BY_DEFAULT
  { (None, None, None, Some (), mk_position $sloc) }

%inline symbol_with_pos:
| s = SYMBOL { (s, mk_position $sloc) }

%inline symbol_list_with_pos:
| sl = nonempty_list(symbol_with_pos) { (sl, mk_position $sloc) }
=======
| c = var_category_decl { (VarCatDecl c, mk_position $sloc) }

var_category_decl:
| VARIABLE var_type = var_typ c = symbol_with_pos* COLON ATTRIBUT
  attr = separated_nonempty_list(COMMA, symbol_with_pos) SEMICOLON
  {
    ({
       var_type;
       var_category = c;
       var_attributes = attr;
      },
     mk_position $sloc)
  }

var_typ:
| INPUT { Input }
| COMPUTED { Computed }

%inline symbol_with_pos:
| s = SYMBOL { (s, mk_position $sloc) }
>>>>>>> 17a5ce93

fonction:
| SYMBOL COLON FONCTION SYMBOL SEMICOLON { () }

application_name:
| s = SYMBOL { (s, mk_position $sloc) }

application:
| APPLICATION s = application_name SEMICOLON { s }

application_reference:
| APPLICATION COLON ss = symbol_enumeration { ss }

chaining:
| CHAINING s = SYMBOL aps = application_reference SEMICOLON { (s, aps) }

chaining_reference_name:
| c = SYMBOL { (c, mk_position $sloc) }

chaining_reference:
| CHAINING COLON c = chaining_reference_name SEMICOLON { c }

variable_decl:
| v = computed_variable  { v }
| v = const_variable  { v }
| v = input_variable  { v }

const_variable_name:
| name = SYMBOL COLON CONST { (parse_variable_name $sloc name, mk_position $sloc)}

const_variable_value:
| value = SYMBOL { (parse_literal $sloc value, mk_position $sloc) }

const_variable:
| name = const_variable_name EQUALS value = const_variable_value SEMICOLON
  { ConstVar (name, value) }

computed_variable_name:
| name = SYMBOL COLON { (parse_variable_name $sloc name, mk_position $sloc)}

computed_variable_descr:
| descr = STRING { (parse_string descr, mk_position $sloc) }

computed_attr_or_subtyp:
| attr = variable_attribute { let (x, y) = attr in Attr (x,y) }
| cat = symbol_with_pos { CompSubTyp cat }

computed_variable:
| name = computed_variable_name size = computed_variable_table? COMPUTED
  subtyp = computed_attr_or_subtyp*
  COLON descr = computed_variable_descr typ = value_type? SEMICOLON
  { ComputedVar ({
    comp_name = (let (name, nloc) = name in (name, nloc));
    comp_table = size;
    comp_attributes = List.map (fun x -> match x with Attr (x, y) -> (x, y) | _ -> assert false (* should not happen *))
        (List.filter (fun x -> match x with Attr _ -> true | _ -> false) subtyp);
    comp_category = List.map (fun x -> match x with CompSubTyp x -> x | _ -> assert false (* should not happen *))
        (List.filter (fun x -> match x with CompSubTyp _ -> true | _ -> false) subtyp);
    comp_description = descr;
    comp_typ = typ;
  }, mk_position $sloc) }

computed_variable_table:
| TABLE LBRACKET size = SYMBOL RBRACKET { (int_of_string size, mk_position $sloc) }

input_variable_name:
| name = SYMBOL COLON { (parse_variable_name $sloc name, mk_position $sloc) }

input_descr:
descr = STRING { (parse_string descr, mk_position $sloc) }

input_attr_or_category:
| attr = variable_attribute { (None, Some attr) }
| cat = symbol_with_pos { (Some cat, None) }

input_variable:
| name = input_variable_name INPUT
  category_attrs = input_attr_or_category* alias = input_variable_alias COLON descr = input_descr
  typ = value_type?
  SEMICOLON {
  let (category, attrs) = List.split category_attrs in
  InputVar ({
    input_name = name;
    input_category =
      List.map
        (fun x -> match x with None -> assert false (* should not happen *) | Some x -> x)
        (List.filter (fun x -> x <> None) category);
    input_attributes = begin
        let attrs  =
          List.map (fun x -> match x with None -> assert false (* should not happen *) | Some x -> x)
            (List.filter (fun x -> x <> None) attrs)
        in
        attrs
    end;
    input_alias = alias;
    input_typ = typ;
    input_description = descr;
  }, mk_position $sloc) }

input_variable_alias:
| ALIAS alias = SYMBOL { (parse_variable_name $sloc alias, mk_position $sloc) }

variable_attribute_name:
| attr = SYMBOL { (attr, mk_position $sloc) }

variable_attribute_value:
 lit = SYMBOL { (parse_literal $sloc lit, mk_position $sloc) }

variable_attribute:
| attr = variable_attribute_name EQUALS
  lit = variable_attribute_value
{ (attr, lit) }

value_type:
| TYPE typ = value_type_prim { typ }

value_type_prim:
| BOOLEAN { (Boolean, mk_position $sloc) }
| DATE_YEAR { (DateYear, mk_position $sloc) }
| DATE_DAY_MONTH_YEAR { (DateDayMonthYear, mk_position $sloc) }
| DATE_MONTH { (DateMonth, mk_position $sloc) }
| INTEGER { (Integer, mk_position $sloc) }
| REAL { (Real, mk_position $sloc) }

rule:
| RULE name = symbol_list_with_pos COLON apps = application_reference
  SEMICOLON c = chaining_reference?
  formulaes = formula_list
  {
    let num, rule_tag_names =
      let uname = Pos.unmark name in
      let begPos =
        match uname with
        | h :: _ -> Pos.get_position h
        | [] -> assert false
      in
      let rec aux tags endPos = function
      | [num] ->
           let pos = Pos.make_position_between begPos endPos in
           num, (tags, pos)
      | h :: t -> aux (h :: tags) (Pos.get_position h) t
      | [] -> assert false
      in
      aux [] begPos uname
    in
    let rule_number =
      try Pos.map_under_mark int_of_string num
      with _ ->
        Errors.raise_spanned_error
          "this rule doesn't have an execution number"
          (Pos.get_position num)
    in
    let rule_tags = Mast.tags_of_name (Pos.unmark rule_tag_names) in
    {
      rule_number;
      rule_tag_names;
      rule_tags;
      rule_applications = apps;
      rule_chaining = c;
      rule_formulaes = formulaes;
    }
  }

formula_list:
| f = formula_kind SEMICOLON { [f] }
| f = formula_kind SEMICOLON fs = formula_list { f::fs }

formula_kind:
| f = formula { (SingleFormula f, mk_position $sloc) }
| fs = for_formula
  { let (lv, ft) = fs in (MultipleFormulaes (lv, ft), mk_position $sloc) }

for_formula:
| FOR lv = loop_variables COLON ft = formula { (lv, ft) }


lvalue_name:
| s = SYMBOL { (parse_variable $sloc s, mk_position $sloc) }

lvalue:
| s = lvalue_name i = brackets? { ({ var = s; index = i}, mk_position $sloc) }

formula:
| l = lvalue EQUALS e = expression { {
    lvalue = l;
    formula =  e
  } }

verification_name:
| name = SYMBOL { (name, mk_position $sloc) }

verification:
| VERIFICATION NON_AUTO_CC? name = symbol_list_with_pos COLON apps = application_reference
  SEMICOLON conds = verification_condition* {
    let num, verif_tag_names =
      let uname = Pos.unmark name in
      let begPos =
        match uname with
        | h :: _ -> Pos.get_position h
        | [] -> assert false
      in
      let rec aux tags endPos = function
      | [num] ->
           let pos = Pos.make_position_between begPos endPos in
           num, (tags, pos)
      | h :: t -> aux (h :: tags) (Pos.get_position h) t
      | [] -> assert false
      in
      aux [] begPos uname
    in
    let verif_number =
      try Pos.map_under_mark int_of_string num
      with _ ->
        Errors.raise_spanned_error
          "this verification doesn't have an execution number"
          (Pos.get_position num)
    in
    let verif_tags = Mast.tags_of_name (Pos.unmark verif_tag_names) in
    {
      verif_number;
      verif_tag_names;
      verif_tags;
      verif_applications = apps;
      verif_conditions = conds;
    } }

verification_condition:
| IF e = expression THEN
  ERROR e_name = verification_name var = output_name? SEMICOLON { ({
    verif_cond_expr = e;
    verif_cond_error = e_name, var;
  }, mk_position $sloc) }

error_name:
n = SYMBOL COLON { (n, mk_position $sloc) }

error_descr:
s = STRING { (parse_string s, mk_position $sloc) }

error_:
| n = error_name t = type_error COLON s1 = error_descr COLON
   s2 = error_descr COLON s3 = error_descr COLON s4 = error_descr
   s5 = error_message? SEMICOLON { {
      error_name = n;
      error_typ = t;
      error_descr = s1::s2::s3::s4::(match s5 with
        | None -> []
        | Some s5 -> [s5]);
    } }

error_message:
| COLON  s = error_descr { s }

type_error:
| ANOMALY { (Anomaly, mk_position $sloc) }
| DISCORDANCE { (Discordance, mk_position $sloc) }
| INFORMATIVE { (Information, mk_position $sloc) }

output_name:
s = SYMBOL { (parse_variable_name $sloc s, mk_position $sloc) }

output:
| OUTPUT LPAREN s = output_name RPAREN SEMICOLON { s }

brackets:
| LBRACKET i = SYMBOL RBRACKET { (parse_table_index $sloc i, mk_position $sloc) }

loop_variables:
| lrs = loop_variables_ranges { (Ranges lrs, mk_position $sloc) }
| lvs = loop_variables_values { (ValueSets lvs, mk_position $sloc) }

loop_variables_values:
| lvs = separated_nonempty_list(SEMICOLON, loop_variables_value) { lvs }

loop_variable_value_name:
s = PARAMETER { (s, mk_position $sloc) }

loop_variables_value:
| s = loop_variable_value_name EQUALS e = enumeration_loop {
    let (s,loc) = s in ((s, loc), e)
  }

loop_variables_ranges:
| r = loop_variables_range { [r] }
| r = loop_variables_range AND rs = loop_variables_ranges { r::rs }

loop_variables_range:
| ONE s = loop_variable_value_name IN e = enumeration_loop {
   let (s, loc) = s in ((s, loc), e)
 }

 enumeration_loop:
 | i = enumeration_loop_item { [i] }
 | i = enumeration_loop_item COMMA is = enumeration_loop { i::is }

 enumeration_loop_item:
 | bounds = interval_loop { bounds  }
 | s = SYMBOL { Single (parse_to_literal (parse_variable_or_int $sloc s),
                        mk_position $sloc) }

range_or_minus:
| RANGE { `Range }
| MINUS { `Minus }

interval_loop:
| i1 = SYMBOL rm = range_or_minus i2 = SYMBOL {
    let l1 = parse_to_literal (parse_variable_or_int $sloc i1), mk_position $sloc in
    let l2 = parse_to_literal (parse_variable_or_int $sloc i2), mk_position $sloc in
    match rm with
    | `Range -> Range (l1, l2)
    | `Minus -> Interval (l1, l2)
  }

enumeration:
| i = enumeration_item { [i] }
| i = enumeration_item COMMA is = enumeration { i::is }

enumeration_item:
| bounds = interval { bounds  }
| s = SYMBOL {
    match parse_variable_or_int $sloc s with
    | ParseVar v -> VarValue (v, mk_position $sloc)
    | ParseInt i -> FloatValue (float_of_int i, mk_position $sloc)
}

interval:
| i1 = SYMBOL RANGE i2 = SYMBOL
 { Interval ((parse_int $sloc i1, mk_position $sloc),
   (parse_int $sloc i2, mk_position $sloc)) : set_value }
 (* Some intervals are "03..06" so we must keep the prefix "0" *)

expression:
| e = sum_expression NOTIN LPAREN s = enumeration RPAREN
  { (TestInSet (false, e, s), mk_position $sloc) }
| e = sum_expression IN LPAREN s = enumeration RPAREN
  { (TestInSet (true, e, s), mk_position $sloc) }
| e1 = sum_expression op = comparison_op e2 = sum_expression
  { (Comparison (op, e1, e2), mk_position $sloc) }
| e = sum_expression { e }
| e1 = expression op = logical_binop e2 = expression
  { (Binop (op, e1, e2), mk_position $sloc) }
| FOR le =  loop_expression { let (l1, l2, loc) = le in (Loop(l1,l2), loc) }
| NOT e = expression { (Unop (Not, e), mk_position $sloc) }

%inline logical_binop:
| AND { (And, mk_position $sloc) }
| OR { (Or, mk_position $sloc) }

sum_expression:
| e = product_expression { e }
| e1 = sum_expression op = sum_operator e2 = product_expression { (Binop (op, e1, e2), mk_position $sloc) }

sum_operator:
| PLUS { (Add, mk_position $sloc) }
| MINUS { (Sub, mk_position $sloc) }

product_expression:
| e = factor { e }
| e1 = product_expression op = product_operator e2 = factor
{ (Binop (op, e1, e2), mk_position $sloc) }

product_operator:
| TIMES { (Mul, mk_position $sloc) }
| DIV { (Div, mk_position $sloc) }

table_index_name:
s = SYMBOL { (parse_variable $sloc s, mk_position $sloc) }

factor:
| MINUS e = factor { (Unop (Minus, e), mk_position $sloc) }
| e = ternary_operator { e }
| e = function_call { e }
| s = table_index_name i = brackets { (Index (s, i), mk_position $sloc) }
| l = factor_literal { (Literal l, mk_position $sloc) }
| LPAREN e = expression RPAREN { e }

loop_expression:
| lvs = loop_variables COLON e = expression
  { (lvs, e, mk_position $sloc) } %prec SEMICOLON

ternary_operator:
| IF e1 = expression THEN e2 = expression e3 = else_branch? ENDIF
{ (Conditional (e1, e2, e3), mk_position $sloc) }

else_branch:
| ELSE e = expression { e }

factor_literal:
| s = SYMBOL { parse_literal $sloc s }(*
  Some symbols start with a digit and make it hard to parse with (float / integer / symbol)
  *)

function_name:
s = SYMBOL { (parse_func_name $sloc s, mk_position $sloc) }

function_call:
| s = function_name LPAREN args = function_call_args RPAREN
  { (FunctionCall (s, args), mk_position $sloc) }

function_call_args:
| l = loop_expression { let (l1, l2, _) = l in LoopList (l1, l2) }
| args = function_arguments { ArgList (args) }

function_arguments:
| e = sum_expression { [e] }
| e = sum_expression COMMA es = function_arguments { e::es }


comparison_op:
| GTE  { (Gte, mk_position $sloc) }
| LTE  { (Lte,  mk_position $sloc) }
| LT { (Lt,  mk_position $sloc) }
| GT { (Gt,  mk_position $sloc) }
| NEQ  { (Neq,  mk_position $sloc) }
| EQUALS { (Eq,  mk_position $sloc) }

marked_symbol:
| s = SYMBOL { (s, mk_position $sloc) }

symbol_enumeration:
| ss = separated_nonempty_list(COMMA, marked_symbol) { ss }

(* This is for the function spec file *)

spec_input_list:
| NOT { [] }
| inputs = separated_nonempty_list(COMMA, marked_symbol)
  { List.map (fun s -> parse_variable_name $sloc (fst s), snd s) inputs }

spec_output_list:
| NOT { [] }
| outputs = separated_nonempty_list(COMMA, marked_symbol)
  { List.map (fun s -> parse_variable_name $sloc (fst s), snd s) outputs  }

const_symbol:
| s = SYMBOL { (s, mk_position $sloc) }

const_input:
| var = const_symbol EQUALS expr = expression SEMICOLON { ((parse_variable_name $sloc (fst var), snd var), expr) }

spec_const_list:
| NOT SEMICOLON { [] }
| const = const_input { [const] }
| const = const_input rest = spec_const_list { const::rest }


spec_conds_list:
| NOT SEMICOLON { [] }
| cond = expression SEMICOLON { [cond] }
| cond = expression SEMICOLON others = spec_conds_list { cond::others }

function_spec:
| INPUT COLON inputs = spec_input_list SEMICOLON
  CONST COLON consts = spec_const_list
  CONDITION COLON precs = spec_conds_list
  OUTPUT COLON outputs = spec_output_list SEMICOLON
   { {
      spec_inputs = inputs;
      spec_consts = consts;
      spec_outputs = outputs;
      spec_conditions = precs;
   } }

| EOF { {
    spec_inputs = [];
    spec_consts = [];
    spec_outputs = [];
    spec_conditions = [];
 } }

 literal_input:
 | l = factor_literal { l }<|MERGE_RESOLUTION|>--- conflicted
+++ resolved
@@ -48,12 +48,8 @@
 %token ONE IN APPLICATION CHAINING TYPE TABLE
 %token COMPUTED CONST ALIAS INPUT FOR
 %token RULE IF THEN ELSE ENDIF ERROR VERIFICATION ANOMALY DISCORDANCE CONDITION
-<<<<<<< HEAD
-%token INFORMATIVE OUTPUT FONCTION
+%token INFORMATIVE OUTPUT FONCTION VARIABLE ATTRIBUT
 %token DOMAIN SPECIALIZE COMPUTABLE BY_DEFAULT AUTO_CC NON_AUTO_CC
-=======
-%token INFORMATIVE OUTPUT FONCTION VARIABLE ATTRIBUT
->>>>>>> 17a5ce93
 
 %token EOF
 
@@ -86,9 +82,31 @@
 | e = error_ { (Error e, mk_position $sloc) }
 | o = output { (Output o, mk_position $sloc) }
 | fonction { (Function, mk_position $sloc) }
-<<<<<<< HEAD
+| c = var_category_decl { (VarCatDecl c, mk_position $sloc) }
 | cr = rule_domain_decl { (RuleDomDecl cr, mk_position $sloc) }
 | cv = verif_domain_decl { (VerifDomDecl cv, mk_position $sloc) }
+
+%inline symbol_with_pos:
+| s = SYMBOL { (s, mk_position $sloc) }
+
+%inline symbol_list_with_pos:
+| sl = nonempty_list(symbol_with_pos) { (sl, mk_position $sloc) }
+
+var_category_decl:
+| VARIABLE var_type = var_typ c = symbol_with_pos* COLON ATTRIBUT
+  attr = separated_nonempty_list(COMMA, symbol_with_pos) SEMICOLON
+  {
+    ({
+       var_type;
+       var_category = c;
+       var_attributes = attr;
+      },
+     mk_position $sloc)
+  }
+
+var_typ:
+| INPUT { Input }
+| COMPUTED { Computed }
 
 rule_domain_decl:
 | DOMAIN RULE rdom_params = separated_nonempty_list(COLON, rdom_param_with_pos) SEMICOLON
@@ -177,34 +195,6 @@
   { (None, None, Some (), None, mk_position $sloc) }
 | BY_DEFAULT
   { (None, None, None, Some (), mk_position $sloc) }
-
-%inline symbol_with_pos:
-| s = SYMBOL { (s, mk_position $sloc) }
-
-%inline symbol_list_with_pos:
-| sl = nonempty_list(symbol_with_pos) { (sl, mk_position $sloc) }
-=======
-| c = var_category_decl { (VarCatDecl c, mk_position $sloc) }
-
-var_category_decl:
-| VARIABLE var_type = var_typ c = symbol_with_pos* COLON ATTRIBUT
-  attr = separated_nonempty_list(COMMA, symbol_with_pos) SEMICOLON
-  {
-    ({
-       var_type;
-       var_category = c;
-       var_attributes = attr;
-      },
-     mk_position $sloc)
-  }
-
-var_typ:
-| INPUT { Input }
-| COMPUTED { Computed }
-
-%inline symbol_with_pos:
-| s = SYMBOL { (s, mk_position $sloc) }
->>>>>>> 17a5ce93
 
 fonction:
 | SYMBOL COLON FONCTION SYMBOL SEMICOLON { () }
