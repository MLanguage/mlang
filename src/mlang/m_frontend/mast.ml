(* Copyright (C) 2019-2021 Inria, contributor: Denis Merigoux
   <denis.merigoux@inria.fr>

   This program is free software: you can redistribute it and/or modify it under
   the terms of the GNU General Public License as published by the Free Software
   Foundation, either version 3 of the License, or (at your option) any later
   version.

   This program is distributed in the hope that it will be useful, but WITHOUT
   ANY WARRANTY; without even the implied warranty of MERCHANTABILITY or FITNESS
   FOR A PARTICULAR PURPOSE. See the GNU General Public License for more
   details.

   You should have received a copy of the GNU General Public License along with
   this program. If not, see <https://www.gnu.org/licenses/>. *)

(** Abstract Syntax Tree for M *)

(** {1 Abstract Syntax Tree} *)

(** This AST is very close to the concrete syntax. It features many elements
    that are just dropped in later phases of the compiler, but may be used by
    other DGFiP applications *)

(**{2 Names}*)

type application = string
(** Applications are rule annotations. The 3 main DGFiP applications seem to be:

    - [batch]: deprecated, used to compute the income tax but not anymore;
    - [bareme]: seems to compute the income tax;
    - [iliad]: usage unkown, much bigger than [bareme]. *)

type chaining = string
(** "enchaineur" in the M source code, utility unknown *)

type chain_tag =
  | Custom of string (* Custom chain, not an actual rule tag *)
  | PrimCorr (* empty tag *)
  | Primitif
  | Corrective
  | Isf
  | Taux
  | Irisf
  | Base_hr
  | Base_tl
  | Base_tl_init
  | Base_tl_rect
  | Base_initial
  | Base_inr
  | Base_inr_ref
  | Base_inr_tl
  | Base_inr_tl22
  | Base_inr_tl24
  | Base_inr_ntl
  | Base_inr_ntl22
  | Base_inr_ntl24
  | Base_inr_inter22
  | Base_inr_intertl
  | Base_inr_r9901
  | Base_inr_cimr07
  | Base_inr_cimr24
  | Base_inr_cimr99
  | Base_inr_tlcimr07
  | Base_inr_tlcimr24
  | Base_abat98
  | Base_abat99
  | Base_majo
  | Base_premier
  | Base_anterieure
  | Base_anterieure_cor
  | Base_stratemajo
  | Non_auto_cc
  | Horizontale

let chain_tag_of_string : string -> chain_tag = function
  | "primitif" -> Primitif
  | "corrective" -> Corrective
  | "isf" -> Isf
  | "taux" -> Taux
  | "irisf" -> Irisf
  | "base_HR" -> Base_hr
  | "base_tl" -> Base_tl
  | "base_tl_init" -> Base_tl_init
  | "base_tl_rect" -> Base_tl_rect
  | "base_INR" -> Base_inr
  | "base_inr_ref" -> Base_inr_ref
  | "base_inr_tl" -> Base_inr_tl
  | "base_inr_tl22" -> Base_inr_tl22
  | "base_inr_tl24" -> Base_inr_tl24
  | "base_inr_ntl" -> Base_inr_ntl
  | "base_inr_ntl22" -> Base_inr_ntl22
  | "base_inr_ntl24" -> Base_inr_ntl24
  | "base_inr_inter22" -> Base_inr_inter22
  | "base_inr_intertl" -> Base_inr_intertl
  | "base_inr_r9901" -> Base_inr_r9901
  | "base_inr_cimr07" -> Base_inr_cimr07
  | "base_inr_cimr24" -> Base_inr_cimr24
  | "base_inr_cimr99" -> Base_inr_cimr99
  | "base_inr_tlcimr07" -> Base_inr_tlcimr07
  | "base_inr_tlcimr24" -> Base_inr_tlcimr24
  | "base_ABAT98" -> Base_abat98
  | "base_ABAT99" -> Base_abat99
  | "base_INITIAL" -> Base_initial
  | "base_premier" -> Base_premier
  | "base_anterieure" -> Base_anterieure
  | "base_anterieure_cor" -> Base_anterieure_cor
  | "base_MAJO" -> Base_majo
  | "base_stratemajo" -> Base_stratemajo
  | "non_auto_cc" -> Non_auto_cc
  | "horizontale" -> Horizontale
  | s -> Custom s

let tags_of_name (name : string Pos.marked list) : chain_tag Pos.marked list =
  let rec aux tags = function
    | [] -> tags
    | h :: t ->
        let tag =
          try Pos.map_under_mark chain_tag_of_string h
          with _ ->
            Errors.raise_spanned_error
              ("Unknown chain tag " ^ Pos.unmark h)
              (Pos.get_position h)
        in
        aux (tag :: tags) t
  in
  let tags = aux [] name in
  if List.length tags = 0 then
    [ (PrimCorr, Pos.no_pos); (Primitif, Pos.no_pos); (Corrective, Pos.no_pos) ]
    (* No tags means both in primitive and corrective *)
  else tags

type variable_name = string
(** Variables are just strings *)

type func_name = string
(** Func names are just string for the moment *)

type variable_generic_name = { base : string; parameters : char list }
(** For generic variables, we record the list of their lowercase parameters *)

type error_name = string
(** Ununsed for now *)

(**{2 Literals}*)

(** A variable is either generic (with loop parameters) or normal *)
type variable = Normal of variable_name | Generic of variable_generic_name

type literal = Variable of variable | Float of float

(** A table index is used in expressions like [TABLE\[X\]], and can be
    variables, integer or the special [X] variable that stands for a "generic"
    index (to define table values as a function of the index). [X] is contained
    here in [SymbolIndex] because there can also be a variable named ["X"]... *)
type table_index = LiteralIndex of int | SymbolIndex of variable

type set_value =
  | FloatValue of float Pos.marked
  | VarValue of variable Pos.marked
  | Interval of int Pos.marked * int Pos.marked

(**{2 Loops}*)

(** The M language has an extremely odd way to specify looping. Rather than
    having first-class local mutable variables whose value change at each loop
    iteration, the M language prefers to use the changing loop parameter to
    instantiate the variable names inside the loop. For instance,

    {v somme(i=1..10:Xi) v}

    should evaluate to the sum of variables [X1], [X2], etc. Parameters can be
    number or characters and there can be multiple of them. We have to store all
    this information. *)

(** Values that can be substituted for loop parameters *)
type set_value_loop =
  | Single of literal Pos.marked
  | Range of literal Pos.marked * literal Pos.marked
  | Interval of literal Pos.marked * literal Pos.marked

type loop_variable = char Pos.marked * set_value_loop list
(** A loop variable is the character that should be substituted in variable
    names inside the loop plus the set of value to substitute. *)

(** There are two kind of loop variables declaration, but they are semantically
    the same though they have different concrete syntax. *)
type loop_variables =
  | ValueSets of loop_variable list
  | Ranges of loop_variable list

(**{2 Expressions}*)

(** Comparison operators *)
type comp_op = Gt | Gte | Lt | Lte | Eq | Neq

(** Binary operators *)
type binop = And | Or | Add | Sub | Mul | Div

let precedence = function
  | Add -> 2
  | Sub -> 2
  | Mul -> 1
  | Div -> 1
  | And -> 3
  | Or -> 4

let has_priority op op' = precedence op' < precedence op

let is_right_associative = function _ -> false

let is_left_associative = function Sub | Div -> true | _ -> false

(** Unary operators *)
type unop = Not | Minus

(** The main type of the M language *)
type expression =
  | TestInSet of bool * expression Pos.marked * set_value list
      (** Test if an expression is in a set of value (or not in the set if the
          flag is set to [false]) *)
  | Comparison of
      comp_op Pos.marked * expression Pos.marked * expression Pos.marked
      (** Compares two expressions and produce a boolean *)
  | Binop of binop Pos.marked * expression Pos.marked * expression Pos.marked
  | Unop of unop * expression Pos.marked
  | Index of variable Pos.marked * table_index Pos.marked
      (** Access a cell in a table *)
  | Conditional of
      expression Pos.marked
      * expression Pos.marked
      * expression Pos.marked option
      (** Classic conditional with an optional else clause ([None] only for
          verification conditions) *)
  | FunctionCall of func_name Pos.marked * func_args
  | Literal of literal
  | Loop of loop_variables Pos.marked * expression Pos.marked
      (** The loop is prefixed with the loop variables declarations *)

(** Functions can take a explicit list of argument or a loop expression that
    expands into a list *)
and func_args =
  | ArgList of expression Pos.marked list
  | LoopList of loop_variables Pos.marked * expression Pos.marked

(**{1 Toplevel clauses}*)

(**{2 Rules}*)

(** The rule is the main feature of the M language. It defines the expression of
    one or several variables. *)

type lvalue = {
  var : variable Pos.marked;
  index : table_index Pos.marked option; (* [None] if not a table *)
}
(** An lvalue (left value) is a variable being assigned. It can be a table or a
    non-table variable *)

type formula_decl = {
  lvalue : lvalue Pos.marked;
  formula : expression Pos.marked;
}

(** In the M language, you can define multiple variables at once. This is the
    way they do looping since the definition can depend on the loop variable
    value (e.g [Xi] can depend on [i]). *)
type formula =
  | SingleFormula of formula_decl
  | MultipleFormulaes of loop_variables Pos.marked * formula_decl

type rule = {
  rule_number : int Pos.marked;
  rule_tag_names : string Pos.marked list Pos.marked;
  rule_tags : chain_tag Pos.marked list;
  rule_applications : application Pos.marked list;
  rule_chaining : chaining Pos.marked option;
  rule_formulaes : formula Pos.marked list;
      (** A rule can contain many variable definitions *)
}

type rule_domain_decl = {
  rdom_names : string Pos.marked list Pos.marked list;
  rdom_parents : string Pos.marked list Pos.marked list;
  rdom_computable : bool;
  rdom_by_default : bool;
}

(**{2 Variable declaration}*)

(** The M language has prototypes for declaring variables with types and various
    attributes. There are three kind of variables: input variables, computed
    variables and constant variables.

    Variable declaration is not application-specific, which is not coherent. *)

(**{3 Input variables}*)

type variable_attribute = string Pos.marked * literal Pos.marked

(** Here are all the types a value can have. Date types don't seem to be used at
    all though. *)
type value_typ =
  | Boolean
  | DateYear
  | DateDayMonthYear
  | DateMonth
  | Integer
  | Real

type input_variable = {
  input_name : variable_name Pos.marked;
  input_category : string Pos.marked list;
  input_attributes : variable_attribute list;
  input_alias : variable_name Pos.marked;  (** Unused for now *)
  input_description : string Pos.marked;
  input_typ : value_typ Pos.marked option;
}

type computed_variable = {
  comp_name : variable_name Pos.marked;
  comp_table : int Pos.marked option;
      (** size of the table, [None] for non-table variables *)
  comp_attributes : variable_attribute list;
  comp_category : string Pos.marked list;
  comp_typ : value_typ Pos.marked option;
  comp_description : string Pos.marked;
}

type variable_decl =
  | ComputedVar of computed_variable Pos.marked
  | ConstVar of variable_name Pos.marked * literal Pos.marked
      (** The literal is the constant value *)
  | InputVar of input_variable Pos.marked

type var_type = Input | Computed

type var_category_decl = {
  var_type : var_type;
  var_category : string Pos.marked list;
  var_attributes : string Pos.marked list;
}

(* standard categories *)
let input_category = "saisie"

let computed_category = "calculee"

let base_category = "base"

let givenback_category = "restituee"

let family_category = "famille"

let income_category = "revenu"

let context_category = "contexte"

let penality_category = "penalite"

(**{2 Verification clauses}*)

(** These clauses are expression refering to the variables of the program. They
    seem to be dynamically checked and trigger errors when false. *)

type verification_condition = {
  verif_cond_expr : expression Pos.marked;
  verif_cond_error : error_name Pos.marked * variable_name Pos.marked option;
      (** A verification condition error can ba associated to a variable *)
}

type verification = {
  verif_number : int Pos.marked;
  verif_tag_names : string Pos.marked list Pos.marked;
  verif_tags : chain_tag Pos.marked list;
  verif_applications : application Pos.marked list;
      (** Verification conditions are application-specific *)
  verif_conditions : verification_condition Pos.marked list;
}

type verif_domain_decl = {
  vdom_names : string Pos.marked list Pos.marked list;
  vdom_parents : string Pos.marked list Pos.marked list;
  vdom_auto_cc : bool;
  vdom_by_default : bool;
}

type error_typ = Anomaly | Discordance | Information

let compare_error_type e1 e2 =
  match (e1, e2) with
  | Anomaly, (Discordance | Information) -> -1
  | (Discordance | Information), Anomaly -> 1
  | Information, Discordance -> -1
  | Discordance, Information -> 1
  | _ -> 0

type error_ = {
  error_name : error_name Pos.marked;
  error_typ : error_typ Pos.marked;
  error_descr : string Pos.marked list;
}

(**{1 M programs}*)

type source_file_item =
  | Application of application Pos.marked  (** Declares an application *)
  | Chaining of chaining * application Pos.marked list
      (** Unused, declares an "enchaineur" *)
  | VariableDecl of variable_decl
  | Rule of rule
  | Verification of verification
  | Error of error_  (** Declares an error *)
  | Output of variable_name Pos.marked  (** Declares an output variable *)
  | Function  (** Declares a function, unused *)
<<<<<<< HEAD
  | RuleDomDecl of rule_domain_decl
  | VerifDomDecl of verif_domain_decl

=======
  | VarCatDecl of var_category_decl Pos.marked
>>>>>>> 17a5ce93
(* TODO: parse something here *)

type source_file = source_file_item Pos.marked list

type program = source_file list

(**{1 Function specification AST}*)

type function_spec = {
  spec_inputs : variable_name Pos.marked list;
  spec_consts : (variable_name Pos.marked * expression Pos.marked) list;
  spec_outputs : variable_name Pos.marked list;
  spec_conditions : expression Pos.marked list;
}

(** {1 Helper functions} *)

let get_variable_name (v : variable) : string =
  match v with Normal s -> s | Generic s -> s.base

let are_tags_part_of_verif_chain (tags : chain_tag list) (chain : chain_tag) :
    bool =
  let is_part_of = List.mem chain tags in
  match chain with
  | Primitif ->
      is_part_of || (List.mem Isf tags && List.mem Corrective tags)
      (* include "isf corrective" *)
  | Isf ->
      is_part_of && not (List.mem Corrective tags)
      (* exclude "isf corrective" *)
  | Corrective -> is_part_of && not (List.mem Horizontale tags)
  | _ -> is_part_of<|MERGE_RESOLUTION|>--- conflicted
+++ resolved
@@ -413,13 +413,10 @@
   | Error of error_  (** Declares an error *)
   | Output of variable_name Pos.marked  (** Declares an output variable *)
   | Function  (** Declares a function, unused *)
-<<<<<<< HEAD
+  | VarCatDecl of var_category_decl Pos.marked
   | RuleDomDecl of rule_domain_decl
   | VerifDomDecl of verif_domain_decl
 
-=======
-  | VarCatDecl of var_category_decl Pos.marked
->>>>>>> 17a5ce93
 (* TODO: parse something here *)
 
 type source_file = source_file_item Pos.marked list
