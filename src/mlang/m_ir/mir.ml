(* Copyright (C) 2019 Inria, contributors: Denis Merigoux <denis.merigoux@inria.fr> Raphël Monat
   <raphael.monat@lip6.fr>

   This program is free software: you can redistribute it and/or modify it under the terms of the
   GNU General Public License as published by the Free Software Foundation, either version 3 of the
   License, or (at your option) any later version.

   This program is distributed in the hope that it will be useful, but WITHOUT ANY WARRANTY; without
   even the implied warranty of MERCHANTABILITY or FITNESS FOR A PARTICULAR PURPOSE. See the GNU
   General Public License for more details.

   You should have received a copy of the GNU General Public License along with this program. If
   not, see <https://www.gnu.org/licenses/>. *)

(** Main data structure for M analysis *)

(**{1 Variables} *)

(** Variables are first-class objects *)

type execution_number = {
  rule_number : int;  (** Written in the name of the rule or verification condition *)
  seq_number : int;  (** Index in the sequence of the definitions in the rule *)
  pos : Pos.t;
}
(** To determine in which order execute the different variable assigment we have to record their
    position in the graph. *)

let compare_execution_number (n1 : execution_number) (n2 : execution_number) : int =
  if n1.rule_number = n2.rule_number then compare n1.seq_number n2.seq_number
  else compare n1.rule_number n2.rule_number

type max_result =
  | Left
  | Right  (** Operator used to select the most preferable variable to choose *)

let max_exec_number (left : execution_number) (right : execution_number) : max_result =
  if left.rule_number > right.rule_number then Left
  else if left.rule_number < right.rule_number then Right
  else if left.seq_number > right.seq_number then Left
  else if left.seq_number < right.seq_number then Right
  else Left

(** This is the operator used to determine the if a candidate definition is valid at a given point *)
let is_candidate_valid (candidate : execution_number) (current : execution_number)
    (using_var_in_def : bool) : bool =
  if using_var_in_def then
    (* This is the case where we are using variable [VAR] while defining [VAR]. The valid
       definitions here are either the declaration or earlier definitions in the same rules. *)
    candidate.rule_number = -1
    || (candidate.rule_number = current.rule_number && candidate.seq_number < current.seq_number)
  else
    (* In this case, we are using [FOO] in the definition of [BAR]. Then valid definitions of [FOO]
       include all that are in different rules or earlier definition in the same rule. *)
    candidate.rule_number <> current.rule_number || candidate.seq_number < current.seq_number

(** This is the operator used to find a particular variable in the [idmap] *)
let same_execution_number (en1 : execution_number) (en2 : execution_number) : bool =
  en1.rule_number = en2.rule_number && en1.seq_number = en2.seq_number

module Variable = struct
  type id = int
  (** Each variable has an unique ID *)

  type t = {
    name : string Pos.marked;  (** The position is the variable declaration *)
    execution_number : execution_number;
        (** The number associated with the rule of verification condition in which the variable is
            defined *)
    alias : string option;  (** Input variable have an alias *)
    id : id;
    descr : string Pos.marked;  (** Description taken from the variable declaration *)
    attributes : (Mast.input_variable_attribute Pos.marked * Mast.literal Pos.marked) list;
    is_income : bool;
    is_table : int option;
  }

  let fresh_id : unit -> id =
    let counter : int ref = ref 0 in
    fun () ->
      let v = !counter in
      counter := !counter + 1;
      v

  let new_var (name : string Pos.marked) (alias : string option) (descr : string Pos.marked)
      (execution_number : execution_number)
      ~(attributes : (Mast.input_variable_attribute Pos.marked * Mast.literal Pos.marked) list)
      ~(is_income : bool) ~(is_table : int option) : t =
    { name; id = fresh_id (); descr; alias; execution_number; attributes; is_income; is_table }

  let compare (var1 : t) (var2 : t) = compare var1.id var2.id
end

(** Local variables don't appear in the M source program but can be introduced by let bindings when
    translating to MVG. They should be De Bruijn indices but instead are unique globals identifiers
    out of laziness. *)
module LocalVariable = struct
  type t = { id : int }

  let counter : int ref = ref 0

  let fresh_id () : int =
    let v = !counter in
    counter := !counter + 1;
    v

  let new_var () : t = { id = fresh_id () }

  let compare (var1 : t) (var2 : t) = compare var1.id var2.id
end

(** Type of MVG values *)
type typ = Real
[@@deriving visitors { variety = "iter"; nude = true; polymorphic = true; name = "typ_iter" }]

type literal = Float of float | Undefined [@@deriving eq, ord]

let false_literal = Float 0.

let true_literal = Float 1.

(** MVg only supports a restricted set of functions *)
type func =
  | SumFunc  (** Sums the arguments *)
  | AbsFunc  (** Absolute value *)
  | MinFunc  (** Minimum of a list of values *)
  | MaxFunc  (** Maximum of a list of values *)
  | GtzFunc  (** Greater than zero (strict) ? *)
  | GtezFunc  (** Greater or equal than zero ? *)
  | NullFunc  (** Equal to zero ? *)
  | ArrFunc  (** Round to nearest integer *)
  | InfFunc  (** Truncate to integer *)
  | PresentFunc  (** Different than zero ? *)
  | Multimax  (** ??? *)
  | Supzero  (** ??? *)

(** MVG expressions are simpler than M; there are no loops or syntaxtic sugars. Because M lets you
    define conditional without an else branch although it is an expression-based language, we
    include an [Error] constructor to which the missing else branch is translated to.

    Because translating to MVG requires a lot of unrolling and expansion, we introduce a [LocalLet]
    construct to avoid code duplication. *)

let current_visitor_pos : Pos.t ref = ref Pos.no_pos

(** Custom visitor for the [Pos.marked] type *)
class ['self] marked_iter =
  object
    method visit_marked : 'env 'a. ('env -> 'a -> unit) -> 'env -> 'a Pos.marked -> unit =
      fun f env x ->
        current_visitor_pos := Pos.get_position x;
        f env (Pos.unmark x)
  end

type expression =
  | Unop of (Mast.unop[@opaque]) * expression Pos.marked
  | Comparison of (Mast.comp_op[@opaque]) Pos.marked * expression Pos.marked * expression Pos.marked
  | Binop of (Mast.binop[@opaque]) Pos.marked * expression Pos.marked * expression Pos.marked
  | Index of (Variable.t[@opaque]) Pos.marked * expression Pos.marked
  | Conditional of expression Pos.marked * expression Pos.marked * expression Pos.marked
  | FunctionCall of (func[@opaque]) * expression Pos.marked list
  | Literal of (literal[@opaque])
  | Var of (Variable.t[@opaque])
  | LocalVar of (LocalVariable.t[@opaque])
  | GenericTableIndex
  | Error
  | LocalLet of (LocalVariable.t[@opaque]) * expression Pos.marked * expression Pos.marked
[@@deriving visitors { variety = "iter"; ancestors = [ "marked_iter" ]; name = "expression_iter" }]

(** MVG programs are just mapping from variables to their definitions, and make a massive use of
    [VariableMap]. *)
module VariableMap = struct
  include Map.Make (Variable)

  let map_printer key_printer value_printer fmt map =
    Format.fprintf fmt "{ %a }"
      (fun fmt -> iter (fun k v -> Format.fprintf fmt "%a ~> %a, " key_printer k value_printer v))
      map
end

(** Variable dictionary, act as a set but refered by keys *)
module VariableDict = struct
  module Map = Map.Make (struct
    type t = Variable.id

    let compare = compare
  end)

  include Map

  type t = Variable.t Map.t

  let singleton v = singleton v.Variable.id v

  let add v t = add v.Variable.id v t

  let mem v t = mem v.Variable.id t

  let fold f t acc = fold (fun _ v acc -> f v acc) t acc

  let union t1 t2 = union (fun _ v _ -> Some v) t1 t2

  let for_all f t = for_all (fun _ v -> f v) t
end

module VariableSet = Set.Make (Variable)

module LocalVariableMap = struct
  include Map.Make (LocalVariable)

  let map_printer value_printer fmt map =
    Format.fprintf fmt "{ %a }"
      (fun fmt -> iter (fun var v -> Format.fprintf fmt "%d ~> %a, " var.id value_printer v))
      map
end

(** This map is used to store the definitions of all the cells of a table variable that is not not
    defined generically *)
module IndexMap = struct
  include Map.Make (struct
    type t = int

    let compare = compare
  end)

  let map_printer value_printer fmt map =
    Format.fprintf fmt "{ %a }"
      (fun fmt -> iter (fun k v -> Format.fprintf fmt "%d ~> %a, " k value_printer v))
      map
end

(** Custom visitor for the [IndexMap.t] type *)
class ['self] index_map_iter =
  object
    method visit_index_map : 'env 'a. ('env -> 'a -> unit) -> 'env -> 'a IndexMap.t -> unit =
      fun f env x -> IndexMap.iter (fun _ x -> f env x) x
  end

type index_def =
  | IndexTable of (expression Pos.marked IndexMap.t[@name "index_map"])
  | IndexGeneric of expression Pos.marked
[@@deriving
  visitors
    {
      variety = "iter";
      ancestors = [ "index_map_iter"; "expression_iter" ];
      nude = true;
      name = "index_def_iter";
    }]

(** The definitions here are modeled closely to the source M language. One could also adopt a more
    lambda-calculus-compatible model with functions used to model tables. *)
type variable_def = SimpleVar of expression Pos.marked | TableVar of int * index_def | InputVar
[@@deriving
  visitors
    { variety = "iter"; ancestors = [ "index_def_iter" ]; nude = true; name = "variable_def_iter" }]

type io = Input | Output | Regular
[@@deriving visitors { variety = "iter"; nude = true; name = "io_iter" }]

type variable_data = {
  var_definition : variable_def;
  var_typ : typ option;
      (** The typing info here comes from the variable declaration in the source program *)
  var_io : io;
}
[@@deriving
  visitors
    {
      variety = "iter";
      ancestors = [ "variable_def_iter"; "io_iter"; "typ_iter" ];
      nude = true;
      name = "variable_data_iter";
    }]

type rule_id = int

let fresh_rule_id =
  let count = ref 0 in
  fun () ->
    let n = !count in
    incr count;
    n

(** Special rule id for initial definition of variables *)
let initial_undef_rule_id = -1

type rule_data = { rule_vars : (Variable.id * variable_data) list; rule_name : Mast.rule_name }

module RuleMap = Map.Make (struct
  type t = rule_id

  let compare = compare
end)

(**{1 Verification conditions}*)

(** Errors are first-class objects *)

module Error = struct
  type descr = {
    kind : string Pos.marked;
    major_code : string Pos.marked;
    minor_code : string Pos.marked;
    description : string Pos.marked;
    isisf : string Pos.marked;
  }

  type t = {
    name : string Pos.marked;  (** The position is the variable declaration *)
    id : int;  (** Each variable has an unique ID *)
    descr : descr;  (** Description taken from the variable declaration *)
    typ : Mast.error_typ;
  }

  let counter : int ref = ref 0

  let fresh_id () : int =
    let v = !counter in
    counter := !counter + 1;
    v

  let mast_error_desc_to_ErrorDesc (error : Mast.error_) =
    {
      kind = List.nth error.error_descr 0;
      major_code = List.nth error.error_descr 1;
      minor_code = List.nth error.error_descr 2;
      description = List.nth error.error_descr 3;
      isisf = (match List.nth_opt error.error_descr 4 with Some s -> s | None -> ("", Pos.no_pos));
    }

  let new_error (name : string Pos.marked) (error : Mast.error_) (error_typ : Mast.error_typ) : t =
    { name; id = fresh_id (); descr = error |> mast_error_desc_to_ErrorDesc; typ = error_typ }

  let err_descr_string (err : t) =
    Pos.same_pos_as
      (String.concat ":"
         [
           err.descr.kind |> Pos.unmark;
           err.descr.major_code |> Pos.unmark;
           err.descr.minor_code |> Pos.unmark;
           err.descr.description |> Pos.unmark;
           err.descr.isisf |> Pos.unmark;
         ])
      err.name

  let compare (var1 : t) (var2 : t) = compare var1.id var2.id
end

type condition_data = { cond_expr : expression Pos.marked; cond_errors : (Error.t[@opaque]) list }
[@@deriving
  visitors
    {
      variety = "iter";
      ancestors = [ "expression_iter" ];
      nude = true;
      name = "condition_data_iter";
    }]

type idmap = Variable.t list Pos.VarNameToID.t
(** We translate string variables into first-class unique {!type: Mir.Variable.t}, so we need to
    keep a mapping between the two. A name is mapped to a list of variables because variables can be
    redefined in different rules *)

type exec_pass = { exec_pass_set_variables : literal Pos.marked VariableMap.t }

type program = {
  program_vars : VariableDict.t;
  program_rules : rule_data RuleMap.t;
  program_conds : condition_data VariableMap.t;  (** Conditions are affected to dummy variables *)
  program_idmap : idmap;
  program_exec_passes : exec_pass list;
}

(** {1 Helpers}*)

(** Throws an error in case of alias not found *)
let find_var_name_by_alias (p : program) (alias : string Pos.marked) : string =
  let v =
    VariableDict.fold
      (fun v acc ->
        match (acc, v.Variable.alias) with
        | Some _, _ | None, None -> acc
        | None, Some v_alias ->
            if v_alias = Pos.unmark alias then Some (Pos.unmark v.Variable.name) else None)
      p.program_vars None
  in
  match v with
  | Some v -> v
  | None ->
      Errors.raise_spanned_error
        (Format.asprintf "alias not found: %s" (Pos.unmark alias))
        (Pos.get_position alias)

let find_var_by_name (p : program) (name : string Pos.marked) : Variable.t =
  try
    let vars =
      Pos.VarNameToID.find (Pos.unmark name) p.program_idmap
      |> List.sort (fun v1 v2 ->
             -compare_execution_number v1.Variable.execution_number v2.Variable.execution_number
             (* here the minus sign is to have the "meaningful" execution numbers first, and the
                declarative execution number last *))
    in
    List.hd vars
  with Not_found -> (
    try
      let name = find_var_name_by_alias p name in
      List.hd
        (List.sort
           (fun v1 v2 -> compare v1.Variable.execution_number v2.Variable.execution_number)
           (Pos.VarNameToID.find name p.program_idmap))
    with Not_found -> Errors.raise_spanned_error "unknown variable" (Pos.get_position name))

<<<<<<< HEAD
let find_vars_by_io (p : program) (io_to_find : io) : Variable.t list =
  VariableMap.fold
    (fun k v acc -> if v.var_io = io_to_find then k :: acc else acc)
    p.program_vars []
=======
(** Explores the rules to find rule and variable data *)
let find_var_definition (p : program) (var : Variable.t) : rule_data * variable_data =
  (* using exceptions to cut short exploration *)
  let exception Found_rule of rule_data * variable_data in
  let exception Found_var of variable_data in
  try
    RuleMap.iter
      (fun _ rule_data ->
        try
          List.iter
            (fun (vid, def) -> if var.id = vid then raise (Found_var def))
            rule_data.rule_vars
        with Found_var def -> raise (Found_rule (rule_data, def)))
      p.program_rules;
    raise Not_found
  with Found_rule (rule, var) -> (rule, var)

let map_vars (f : Variable.t -> variable_data -> variable_data) (p : program) : program =
  let program_rules =
    RuleMap.map
      (fun rule_data ->
        let rule_vars =
          List.map
            (fun (vid, def) ->
              let var = VariableDict.find vid p.program_vars in
              (vid, f var def))
            rule_data.rule_vars
        in
        { rule_data with rule_vars })
      p.program_rules
  in
  { p with program_rules }

let fold_vars (f : Variable.t -> variable_data -> 'a -> 'a) (p : program) (acc : 'a) : 'a =
  RuleMap.fold
    (fun _ rule_data acc ->
      List.fold_left
        (fun acc (vid, def) ->
          let var = VariableDict.find vid p.program_vars in
          f var def acc)
        acc rule_data.rule_vars)
    p.program_rules acc
>>>>>>> 37cefbd0
<|MERGE_RESOLUTION|>--- conflicted
+++ resolved
@@ -411,12 +411,11 @@
            (Pos.VarNameToID.find name p.program_idmap))
     with Not_found -> Errors.raise_spanned_error "unknown variable" (Pos.get_position name))
 
-<<<<<<< HEAD
 let find_vars_by_io (p : program) (io_to_find : io) : Variable.t list =
   VariableMap.fold
     (fun k v acc -> if v.var_io = io_to_find then k :: acc else acc)
     p.program_vars []
-=======
+
 (** Explores the rules to find rule and variable data *)
 let find_var_definition (p : program) (var : Variable.t) : rule_data * variable_data =
   (* using exceptions to cut short exploration *)
@@ -458,5 +457,4 @@
           let var = VariableDict.find vid p.program_vars in
           f var def acc)
         acc rule_data.rule_vars)
-    p.program_rules acc
->>>>>>> 37cefbd0
+    p.program_rules acc