--- conflicted
+++ resolved
@@ -19,17 +19,10 @@
     (dep_graph_file : string) (print_cycles : bool) (backend : string option)
     (function_spec : string option) (mpp_file : string) (output : string option)
     (run_all_tests : string option) (run_test : string option) (mpp_function : string)
-<<<<<<< HEAD
     (optimize : bool) (optimize_unsafe_float : bool) (code_coverage : bool)
-    (precision : string option) (test_error_margin : float option) =
+    (precision : string option) (test_error_margin : float option) (m_clean_calls : bool) =
   Cli.set_all_arg_refs files debug var_info_debug display_time dep_graph_file print_cycles output
-    optimize_unsafe_float;
-=======
-    (optimize : bool) (code_coverage : bool) (precision : string option)
-    (test_error_margin : float option) (m_clean_calls : bool) =
-  Cli.set_all_arg_refs files debug var_info_debug display_time dep_graph_file print_cycles output
-    m_clean_calls;
->>>>>>> 1c9bd272
+    optimize_unsafe_float m_clean_calls;
   try
     Cli.debug_print "Reading M files...";
     let m_program = ref [] in
