(* Copyright (C) 2019-2021 Inria, contributor: Denis Merigoux
   <denis.merigoux@inria.fr>

   This program is free software: you can redistribute it and/or modify it under
   the terms of the GNU General Public License as published by the Free Software
   Foundation, either version 3 of the License, or (at your option) any later
   version.

   This program is distributed in the hope that it will be useful, but WITHOUT
   ANY WARRANTY; without even the implied warranty of MERCHANTABILITY or FITNESS
   FOR A PARTICULAR PURPOSE. See the GNU General Public License for more
   details.

   You should have received a copy of the GNU General Public License along with
   this program. If not, see <https://www.gnu.org/licenses/>. *)

(** Command-line interface helpers *)

(**{1 Command line arguments}*)

(**{2 Argument parsing}*)

(** The command line interface is declared using {!module Cmdliner} *)

open Cmdliner

let files =
  Arg.(
    non_empty & pos_all file []
    & info [] ~docv:"FILES" ~doc:"M files to be compiled")

let debug =
  Arg.(value & flag & info [ "debug"; "d" ] ~doc:"Prints debug information")

let var_info_debug =
  Arg.(
    value & opt_all string []
    & info [ "var_info_debug" ]
        ~doc:"Prints debug information for variables passed as arguments")

let display_time =
  Arg.(
    value & flag
    & info [ "display_time"; "t" ]
        ~doc:"Displays timing information (use with --debug)")

let dep_graph_file =
  let doc =
    "Name of the file where the variable dependency graph should be output \
     (use with --debug)"
  in
  Arg.(
    value & opt file "dep_graph.dot"
    & info [ "dep_graph_file"; "g" ] ~docv:"DEP_GRAPH" ~doc)

let no_print_cycles =
  let doc = "If set, disable the eventual circular dependencies repport" in
  Arg.(value & flag & info [ "no_print_cycles"; "c" ] ~doc)

let optimize =
  let doc =
    "Applies dead code removal and partial evaluation to the generated code"
  in
  Arg.(value & flag & info [ "optimize"; "O" ] ~doc)

let optimize_unsafe_float =
  let doc =
    "Activate unsafe floating point optimizations (such as x * 0 ~> 0)"
  in
  Arg.(value & flag & info [ "fast-math" ] ~doc)

let backend =
  Arg.(
    value
    & opt (some string) None
    & info [ "backend"; "b" ] ~docv:"BACKEND"
        ~doc:"Backend selection: interpreter, Python, C, dgfip_c")

let function_spec =
  Arg.(
    value
    & opt (some file) None
    & info [ "function_spec"; "f" ] ~docv:"SPEC"
        ~doc:
          "M function specification file (extension .m_spec).$(i, SPEC) should \
           define the expected inputs, outputs and constant values. This \
           information will be used to select the relevant computational rules \
           from the M code corpus. If no function_spec is specified, all \
           available inputs and outputs are used for the calculation.")

let mpp_file =
  Arg.(
    required
    & opt (some file) None
    & info [ "mpp_file" ] ~docv:"MPP_FILE"
        ~doc:"M++ preprocessor file (extension .mpp)")

let mpp_function =
  Arg.(
    required
    & opt (some string) None
    & info [ "mpp_function" ] ~docv:"MPP_FUNCTION" ~doc:"M++ file main function")

let output =
  Arg.(
    value
    & opt (some string) None
    & info [ "output"; "o" ] ~docv:"OUTPUT"
        ~doc:
          "$(i, OUTPUT) is the file that will contain the extracted function \
           (for compiler backends)")

let run_all_tests =
  Arg.(
    value
    & opt (some file) None
    & info [ "run_all_tests"; "R" ] ~docv:"TESTS"
        ~doc:"Run all tests in folder specified folder")

let run_test =
  Arg.(
    value
    & opt (some file) None
    & info [ "run_test"; "r" ] ~docv:"TESTS"
        ~doc:"Run specific test passed as argument")

let code_coverage =
  Arg.(
    value & flag
    & info [ "code_coverage" ]
        ~doc:
          "Instruments the interpreter to retrieve the code coverage (use with \
           --run_all_tests)")

let precision =
  Arg.(
    value
    & opt (some string) (Some "double")
    & info [ "precision"; "p" ] ~docv:"PRECISION"
        ~doc:
          "Precision of the interpreter: double, mpfr<n> (where n > 0 it the \
           bit size of the multi-precision floats), fixed<n> (where n > 0 is \
           the fixpoint precision), interval (64-bits IEEE754 floats, with up \
           and down rounding mode), mpq (multi-precision rationals) . Default \
           is double")

let test_error_margin =
  Arg.(
    value
    & opt (some float) (Some 0.)
    & info [ "test_error_margin" ] ~docv:"ERROR_MARGIN"
        ~doc:
          "Margin of error tolerated when executing tests, as a float. Default \
           0.")

let m_clean_calls =
  Arg.(
    value & flag
    & info
        [ "clean_between_m_calls" ]
        ~doc:
          "Clean the value of computed variables between two m calls (to check \
           that there is no hidden state kept between two calls)")

let dgfip_options =
  Arg.(
    value & opt (some (list string)) (None)
    & info [ "dgfip_options" ]
        ~doc:
          "Specify DGFiP options (use --dgfip_options=--help to display DGFiP specific options)")

let mlang_t f =
  Term.(
<<<<<<< HEAD
    const f $ files $ debug $ var_info_debug $ display_time $ dep_graph_file $ no_print_cycles
    $ backend $ function_spec $ mpp_file $ output $ run_all_tests $ run_test $ mpp_function
    $ optimize $ optimize_unsafe_float $ code_coverage $ precision $ test_error_margin
    $ m_clean_calls $ dgfip_options)
=======
    const f $ files $ debug $ var_info_debug $ display_time $ dep_graph_file
    $ no_print_cycles $ backend $ function_spec $ mpp_file $ output
    $ run_all_tests $ run_test $ mpp_function $ optimize $ optimize_unsafe_float
    $ code_coverage $ precision $ test_error_margin $ m_clean_calls)
>>>>>>> a8749761

let info =
  let doc =
    "Intepreter and compiler for M, the language created by the French \
     Direction Generale des Finances Publiques (DGFiP)."
  in
  let man =
    [
      `S Manpage.s_description;
      `P
        "The M language is used by the DGFiP to encode the rules describing \
         the computation of the French income tax. An M program consists in \
         several *.m files in no particular order. $(tname) will parse all the \
         rules contained in those files that correspond to a particular \
         application tag. Then, it will extract from this set of rules an \
         user-specified function, than can be interpreted with a command-line \
         prompt or compiled to a function in the language of your choice.";
      `S Manpage.s_authors;
      `P "Denis Merigoux <denis.merigoux@inria.fr>";
      `P "Raphael Monat <raphael.monat@lip6.fr>";
      `S Manpage.s_examples;
      `P "Typical usage:";
      `Pre
        "mlang -a iliad -f query.m_spec -b interpreter \
         ir-calcul/sources2018m_6_3/*.m";
      `S Manpage.s_bugs;
      `P "Please file bug reports at https://github.com/MLanguage/mlang/issues";
    ]
  in
  let exits =
    Term.default_exits
    @ [
        Term.exit_info ~doc:"on M parsing error." 1;
        Term.exit_info ~doc:"on M typechecking error." 2;
      ]
  in
  Term.info "mlang"
    ~version:
      (match Build_info.V1.version () with
      | None -> "n/a"
      | Some v -> Build_info.V1.Version.to_string v)
    ~doc ~exits ~man

let source_files : string list ref = ref []

let dep_graph_file : string ref = ref "dep_graph.dot"

let verify_flag = ref false

let debug_flag = ref false

let var_info_flag = ref false

let var_info_debug = ref []

let warning_flag = ref true

let no_print_cycles_flag = ref false

let display_time = ref false

let output_file = ref ""

let optimize_unsafe_float = ref false

let m_clean_calls = ref false

let set_all_arg_refs (files_ : string list) (debug_ : bool)
    (var_info_debug_ : string list) (display_time_ : bool)
    (dep_graph_file_ : string) (no_print_cycles_ : bool)
    (output_file_ : string option) (optimize_unsafe_float_ : bool)
    (m_clean_calls_ : bool) =
  source_files := files_;
  debug_flag := debug_;
  var_info_debug := var_info_debug_;
  var_info_flag := !var_info_debug <> [];
  display_time := display_time_;
  dep_graph_file := dep_graph_file_;
  no_print_cycles_flag := no_print_cycles_;
  optimize_unsafe_float := optimize_unsafe_float_;
  m_clean_calls := m_clean_calls_;
  match output_file_ with None -> () | Some o -> output_file := o

(**{1 Terminal formatting}*)

let concat_with_line_depending_prefix_and_suffix (prefix : int -> string)
    (suffix : int -> string) (ss : string list) =
  match ss with
  | hd :: rest ->
      let out, _ =
        List.fold_left
          (fun (acc, i) s ->
            ( (acc ^ prefix i ^ s
              ^ if i = List.length ss - 1 then "" else suffix i),
              i + 1 ))
          ((prefix 0 ^ hd ^ if 0 = List.length ss - 1 then "" else suffix 0), 1)
          rest
      in
      out
  | [] -> prefix 0

let add_prefix_to_each_line (s : string) (prefix : int -> string) =
  concat_with_line_depending_prefix_and_suffix
    (fun i -> prefix i)
    (fun _ -> "\n")
    (String.split_on_char '\n' s)

(**{2 Markers}*)

(** Prints [\[INFO\]] in blue on the terminal standard output *)
let var_info_marker () =
  ANSITerminal.printf [ ANSITerminal.Bold; ANSITerminal.blue ] "[VAR INFO] "

let time : float ref = ref (Unix.gettimeofday ())

let initial_time : float ref = ref (Unix.gettimeofday ())

let time_marker () =
  let new_time = Unix.gettimeofday () in
  let old_time = !time in
  time := new_time;
  let delta = (new_time -. old_time) *. 1000. in
  if delta > 100. then
    ANSITerminal.printf
      [ ANSITerminal.Bold; ANSITerminal.black ]
      "[TIME] %.0f ms\n" delta

let format_with_style (styles : ANSITerminal.style list)
    (str : ('a, unit, string) format) =
  if true (* can depend on a stylr flag *) then ANSITerminal.sprintf styles str
  else Printf.sprintf str

(** Prints [\[DEBUG\]] in purple on the terminal standard output as well as
    timing since last debug *)
let debug_marker (f_time : bool) =
  if f_time then time_marker ();
  ANSITerminal.printf [ ANSITerminal.Bold; ANSITerminal.magenta ] "[DEBUG] "

(** Prints [\[ERROR\]] in red on the terminal error output *)
let error_marker () =
  ANSITerminal.eprintf [ ANSITerminal.Bold; ANSITerminal.red ] "[ERROR] "

(** Prints [\[WARNING\]] in yellow on the terminal standard output *)
let warning_marker () =
  ANSITerminal.printf [ ANSITerminal.Bold; ANSITerminal.yellow ] "[WARNING] "

(** Prints [\[RESULT\]] in green on the terminal standard output *)
let result_marker () =
  ANSITerminal.printf [ ANSITerminal.Bold; ANSITerminal.green ] "[RESULT] "

let clocks =
  Array.of_list [ "🕛"; "🕐"; "🕑"; "🕒"; "🕓"; "🕔"; "🕕"; "🕖"; "🕗"; "🕘"; "🕙"; "🕚" ]

(** Prints [\[🕛\]] in blue on the terminal standard output *)
let clock_marker i =
  let new_time = Unix.gettimeofday () in
  let initial_time = !initial_time in
  let delta = new_time -. initial_time in
  ANSITerminal.printf
    [ ANSITerminal.Bold; ANSITerminal.blue ]
    "[%s  %.1f s] "
    clocks.(i mod Array.length clocks)
    delta

(**{2 Printers}*)

let debug_print ?(endline = "\n") kont =
  ANSITerminal.erase ANSITerminal.Eol;
  if !debug_flag then
    Format.kasprintf
      (fun str ->
        Format.printf "%a%s%s@?"
          (fun _ -> debug_marker)
          !display_time str endline)
      kont
  else Format.ifprintf Format.std_formatter kont

let var_info_print kont =
  ANSITerminal.erase ANSITerminal.Eol;
  if !var_info_flag then
    Format.kasprintf
      (fun str -> Format.printf "%a%s@." (fun _ -> var_info_marker) () str)
      kont
  else Format.ifprintf Format.std_formatter kont

let error_print kont =
  ANSITerminal.erase ANSITerminal.Eol;
  Format.kasprintf
    (fun str -> Format.eprintf "%a%s@." (fun _ -> error_marker) () str)
    kont

let create_progress_bar (task : string) : (string -> unit) * (string -> unit) =
  let step_ticks = 5 in
  let ticks = ref 0 in
  let msg = ref task in
  let stop = ref false in
  let timer () =
    while true do
      if !stop then Thread.exit ();
      ticks := !ticks + 1;
      clock_marker (!ticks / step_ticks);
      Format.printf "%s" !msg;
      flush_all ();
      flush_all ();
      ANSITerminal.erase ANSITerminal.Below;
      ANSITerminal.move_bol ();
      Unix.sleepf 0.05
    done
  in
  let _ = Thread.create timer () in
  ( (fun current_progress_msg ->
      msg := Format.sprintf "%s: %s" task current_progress_msg),
    fun finish_msg ->
      stop := true;
      debug_marker false;
      Format.printf "%s: %s" task finish_msg;
      ANSITerminal.erase ANSITerminal.Below;
      ANSITerminal.move_bol ();
      Format.printf "\n";
      time_marker () )

let warning_print kont =
  ANSITerminal.erase ANSITerminal.Eol;
  if !warning_flag then
    Format.kasprintf
      (fun str -> Format.printf "%a%s@." (fun _ -> warning_marker) () str)
      kont
  else Format.ifprintf Format.std_formatter kont

let result_print kont =
  ANSITerminal.erase ANSITerminal.Eol;
  Format.kasprintf
    (fun str -> Format.printf "%a%s@." (fun _ -> result_marker) () str)
    kont<|MERGE_RESOLUTION|>--- conflicted
+++ resolved
@@ -164,24 +164,20 @@
 
 let dgfip_options =
   Arg.(
-    value & opt (some (list string)) (None)
+    value
+    & opt (some (list string)) None
     & info [ "dgfip_options" ]
         ~doc:
-          "Specify DGFiP options (use --dgfip_options=--help to display DGFiP specific options)")
+          "Specify DGFiP options (use --dgfip_options=--help to display DGFiP \
+           specific options)")
 
 let mlang_t f =
   Term.(
-<<<<<<< HEAD
-    const f $ files $ debug $ var_info_debug $ display_time $ dep_graph_file $ no_print_cycles
-    $ backend $ function_spec $ mpp_file $ output $ run_all_tests $ run_test $ mpp_function
-    $ optimize $ optimize_unsafe_float $ code_coverage $ precision $ test_error_margin
-    $ m_clean_calls $ dgfip_options)
-=======
     const f $ files $ debug $ var_info_debug $ display_time $ dep_graph_file
     $ no_print_cycles $ backend $ function_spec $ mpp_file $ output
     $ run_all_tests $ run_test $ mpp_function $ optimize $ optimize_unsafe_float
-    $ code_coverage $ precision $ test_error_margin $ m_clean_calls)
->>>>>>> a8749761
+    $ code_coverage $ precision $ test_error_margin $ m_clean_calls
+    $ dgfip_options)
 
 let info =
   let doc =
