(* Copyright (C) 2019 Inria, contributor: Denis Merigoux <denis.merigoux@inria.fr>

   This program is free software: you can redistribute it and/or modify it under the terms of the
   GNU General Public License as published by the Free Software Foundation, either version 3 of the
   License, or (at your option) any later version.

   This program is distributed in the hope that it will be useful, but WITHOUT ANY WARRANTY; without
   even the implied warranty of MERCHANTABILITY or FITNESS FOR A PARTICULAR PURPOSE. See the GNU
   General Public License for more details.

   You should have received a copy of the GNU General Public License along with this program. If
   not, see <https://www.gnu.org/licenses/>. *)

(** Command-line interface helpers *)

(**{1 Command line arguments}*)

(**{2 Argument parsing}*)

(** The command line interface is declared using {!module Cmdliner} *)

open Cmdliner

let files = Arg.(non_empty & pos_all file [] & info [] ~docv:"FILES" ~doc:"M files to be compiled")

let debug = Arg.(value & flag & info [ "debug"; "d" ] ~doc:"Prints debug information")

let var_info_debug =
  Arg.(
    value & opt_all string []
    & info [ "var_info_debug" ] ~doc:"Prints debug information for variables passed as arguments")

let display_time =
  Arg.(
    value & flag
    & info [ "display_time"; "t" ] ~doc:"Displays timing information (use with --debug)")

let dep_graph_file =
  let doc =
    "Name of the file where the variable dependency graph should be output (use with --debug)"
  in
  Arg.(value & opt file "dep_graph.dot" & info [ "dep_graph_file"; "g" ] ~docv:"DEP_GRAPH" ~doc)

let print_cycles =
  let doc =
    "If set, the eventual circular dependencies in variables definition willbe output to the \
     \"variable_cycles\" directory"
  in
  Arg.(value & flag & info [ "print_cycles"; "c" ] ~doc)

let optimize =
  let doc = "Applies dead code removal and partial evaluation to the generated code" in
  Arg.(value & flag & info [ "optimize"; "O" ] ~doc)

let backend =
  Arg.(
    value
    & opt (some string) None
    & info [ "backend"; "b" ] ~docv:"BACKEND" ~doc:"Backend selection: interpreter, Python, C")

let function_spec =
  Arg.(
    value
    & opt (some file) None
    & info [ "function_spec"; "f" ] ~docv:"SPEC"
        ~doc:
          "M function specification file (extension .m_spec).$(i, SPEC) should define the expected \
           inputs, outputs and constant values. This information will be used to select the \
           relevant computational rules from the M code corpus.")

let mpp_file =
  Arg.(
    required
    & opt (some file) None
    & info [ "mpp_file" ] ~docv:"MPP_FILE" ~doc:"M++ preprocessor file (extension .mpp)")

let mpp_function =
  Arg.(
    required
    & opt (some string) None
    & info [ "mpp_function" ] ~docv:"MPP_FUNCTION" ~doc:"M++ file main function")

let output =
  Arg.(
    value
    & opt (some string) None
    & info [ "output"; "o" ] ~docv:"OUTPUT"
        ~doc:
          "$(i, OUTPUT) is the file that will contain the extracted function (for compiler \
           backends)")

let run_all_tests =
  Arg.(
    value
    & opt (some file) None
    & info [ "run_all_tests"; "R" ] ~docv:"TESTS" ~doc:"Run all tests in folder specified folder")

let run_test =
  Arg.(
    value
    & opt (some file) None
    & info [ "run_test"; "r" ] ~docv:"TESTS" ~doc:"Run specific test passed as argument")

let code_coverage =
  Arg.(
    value & flag
    & info [ "code_coverage" ]
        ~doc:"Instruments the interpreter to retrieve the code coverage (use with --run_all_tests)")

let precision =
  Arg.(
    value
    & opt (some string) (Some "double")
    & info [ "precision"; "p" ] ~docv:"PRECISION"
        ~doc:
          "Precision of the interpreter: double, mpfr (precision 1024 bits), fixed<n> (where n > 0 \
           is the fixpoint precision). Default is double")

let test_error_margin =
  Arg.(
    value
    & opt (some float) (Some 0.)
    & info [ "test_error_margin" ] ~docv:"ERROR_MARGIN"
        ~doc:"Margin of error tolerated when executing tests, as a float. Default 0.")

let mlang_t f =
  Term.(
<<<<<<< HEAD
    const f $ files $ debug $ var_info_debug $ display_time $ dep_graph_file $ print_cycles
    $ backend $ function_spec $ mpp_file $ output $ run_all_tests $ run_test $ mpp_function
    $ optimize $ code_coverage)
=======
    const f $ files $ debug $ display_time $ dep_graph_file $ print_cycles $ backend $ function_spec
    $ mpp_file $ output $ run_all_tests $ run_test $ mpp_function $ optimize $ code_coverage
    $ precision $ test_error_margin)
>>>>>>> 06e4a7d3

let info =
  let doc =
    "Intepreter and compiler for M, the language created by the French Direction Generale des \
     Finances Publiques (DGFiP)."
  in
  let man =
    [
      `S Manpage.s_description;
      `P
        "The M language is used by the DGFiP to encode the rules describing the computation of the \
         French income tax. An M program consists in several *.m files in no particular order. \
         $(tname) will parse all the rules contained in those files that correspond to a \
         particular application tag. Then, it will extract from this set of rules an \
         user-specified function, than can be interpreted with a command-line prompt or compiled \
         to a function in the language of your choice.";
      `S Manpage.s_authors;
      `P "Denis Merigoux <denis.merigoux@inria.fr>";
      `P "Raphael Monat <raphael.monat@lip6.fr>";
      `S Manpage.s_examples;
      `P "Typical usage:";
      `Pre "mlang -a iliad -f query.m_spec -b interpreter ir-calcul/sources2017m_6_10/*.m";
      `S Manpage.s_bugs;
      `P "Please file bug reports at https://gitlab.inria.fr/verifisc/mlang/issues";
    ]
  in
  let exits =
    Term.default_exits
    @ [
        Term.exit_info ~doc:"on M parsing error." 1;
        Term.exit_info ~doc:"on M typechecking error." 2;
      ]
  in
  Term.info "mlang"
    ~version:
      ( match Build_info.V1.version () with
      | None -> "n/a"
      | Some v -> Build_info.V1.Version.to_string v )
    ~doc ~exits ~man

(**{2 Flags and parameters}*)

(** M source files to be compiled *)
let source_files : string list ref = ref []

(** Prefix for dependency graph output files *)
let dep_graph_file : string ref = ref "dep_graph.dot"

(** Use Z3 to check if verif rules hold all the time *)
let verify_flag = ref false

(** Prints debug information *)
let debug_flag = ref false

(** Print infomation about variables declared, defined ou used incorrectly *)
let var_info_flag = ref false

let var_info_debug = ref []

(** Print warning info *)
let warning_flag = ref true

(** Dump circular definitions of variables *)
let print_cycles_flag = ref false

(** Displays timing information *)
let display_time = ref false

(** Output file *)
let output_file = ref ""

let set_all_arg_refs (files_ : string list) (debug_ : bool) (var_info_debug_ : string list)
    (display_time_ : bool) (dep_graph_file_ : string) (print_cycles_ : bool)
    (output_file_ : string option) =
  source_files := files_;
  debug_flag := debug_;
  var_info_debug := var_info_debug_;
  var_info_flag := !var_info_debug <> [];
  display_time := display_time_;
  dep_graph_file := dep_graph_file_;
  print_cycles_flag := print_cycles_;
  match output_file_ with None -> () | Some o -> output_file := o

(**{1 Terminal formatting}*)

let concat_with_line_depending_prefix_and_suffix (prefix : int -> string) (suffix : int -> string)
    (ss : string list) =
  match ss with
  | hd :: rest ->
      let out, _ =
        List.fold_left
          (fun (acc, i) s ->
            ((acc ^ prefix i ^ s ^ if i = List.length ss - 1 then "" else suffix i), i + 1))
          ((prefix 0 ^ hd ^ if 0 = List.length ss - 1 then "" else suffix 0), 1)
          rest
      in
      out
  | [] -> prefix 0

(** The int argument of the prefix corresponds to the line number, starting at 0 *)
let add_prefix_to_each_line (s : string) (prefix : int -> string) =
  concat_with_line_depending_prefix_and_suffix
    (fun i -> prefix i)
    (fun _ -> "\n")
    (String.split_on_char '\n' s)

(**{2 Markers}*)

(** Prints [\[INFO\]] in blue on the terminal standard output *)
let var_info_marker () = ANSITerminal.printf [ ANSITerminal.Bold; ANSITerminal.blue ] "[VAR INFO] "

let time : float ref = ref (Unix.gettimeofday ())

let initial_time : float ref = ref (Unix.gettimeofday ())

let time_marker () =
  let new_time = Unix.gettimeofday () in
  let old_time = !time in
  time := new_time;
  let delta = (new_time -. old_time) *. 1000. in
  if delta > 100. then
    ANSITerminal.printf [ ANSITerminal.Bold; ANSITerminal.black ] "[TIME] %.0f ms\n" delta

let format_with_style (styles : ANSITerminal.style list) (str : ('a, unit, string) format) =
  if true (* can depend on a stylr flag *) then ANSITerminal.sprintf styles str
  else Printf.sprintf str

(** Prints [\[DEBUG\]] in purple on the terminal standard output as well as timing since last debug *)
let debug_marker (f_time : bool) =
  if f_time then time_marker ();
  ANSITerminal.printf [ ANSITerminal.Bold; ANSITerminal.magenta ] "[DEBUG] "

(** Prints [\[ERROR\]] in red on the terminal error output *)
let error_marker () = ANSITerminal.eprintf [ ANSITerminal.Bold; ANSITerminal.red ] "[ERROR] "

(** Prints [\[WARNING\]] in yellow on the terminal standard output *)
let warning_marker () = ANSITerminal.printf [ ANSITerminal.Bold; ANSITerminal.yellow ] "[WARNING] "

(** Prints [\[RESULT\]] in green on the terminal standard output *)
let result_marker () = ANSITerminal.printf [ ANSITerminal.Bold; ANSITerminal.green ] "[RESULT] "

let clocks =
  Array.of_list
    [
      "🕛"; "🕐"; "🕑"; "🕒"; "🕓"; "🕔"; "🕕"; "🕖"; "🕗"; "🕘"; "🕙"; "🕚";
    ]

(** Prints [\[🕛\]] in blue on the terminal standard output *)
let clock_marker i =
  let new_time = Unix.gettimeofday () in
  let initial_time = !initial_time in
  let delta = new_time -. initial_time in
  ANSITerminal.printf
    [ ANSITerminal.Bold; ANSITerminal.blue ]
    "[%s  %.1f s] "
    clocks.(i mod Array.length clocks)
    delta

(**{2 Printers}*)

(** All the printers below print their argument after the correct marker *)

let debug_print ?(endline = "\n") kont =
  ANSITerminal.erase ANSITerminal.Eol;
  if !debug_flag then
    Format.kasprintf
      (fun str -> Format.printf "%a%s%s@?" (fun _ -> debug_marker) !display_time str endline)
      kont
  else Format.ifprintf Format.std_formatter kont

let var_info_print kont =
  ANSITerminal.erase ANSITerminal.Eol;
  if !var_info_flag then
    Format.kasprintf (fun str -> Format.printf "%a%s@." (fun _ -> var_info_marker) () str) kont
  else Format.ifprintf Format.std_formatter kont

let error_print kont =
  ANSITerminal.erase ANSITerminal.Eol;
  Format.kasprintf (fun str -> Format.eprintf "%a%s@." (fun _ -> error_marker) () str) kont

(** Returns two functions: the first one, [current_progress], has to be called during the progress
    loop and the other one, [finish], has to be called at the end of the progressive task. *)
let create_progress_bar (task : string) : (string -> unit) * (string -> unit) =
  let step_ticks = 5 in
  let ticks = ref 0 in
  let msg = ref task in
  let stop = ref false in
  let timer () =
    while true do
      if !stop then Thread.exit ();
      clock_marker (!ticks / step_ticks);
      ticks := !ticks + 1;
      Format.printf "%s" !msg;
      flush_all ();
      ANSITerminal.erase ANSITerminal.Below;
      ANSITerminal.move_bol ();
      Unix.sleepf 0.05
    done
  in
  let _ = Thread.create timer () in
  ( (fun current_progress_msg -> msg := Format.sprintf "%s: %s" task current_progress_msg),
    fun finish_msg ->
      stop := true;
      debug_marker false;
      Format.printf "%s: %s" task finish_msg;
      ANSITerminal.erase ANSITerminal.Below;
      ANSITerminal.move_bol ();
      Format.printf "\n";
      time_marker () )

let warning_print kont =
  ANSITerminal.erase ANSITerminal.Eol;
  if !warning_flag then
    Format.kasprintf (fun str -> Format.printf "%a%s@." (fun _ -> warning_marker) () str) kont
  else Format.ifprintf Format.std_formatter kont

let result_print kont =
  ANSITerminal.erase ANSITerminal.Eol;
  Format.kasprintf (fun str -> Format.printf "%a%s@." (fun _ -> result_marker) () str) kont<|MERGE_RESOLUTION|>--- conflicted
+++ resolved
@@ -125,15 +125,9 @@
 
 let mlang_t f =
   Term.(
-<<<<<<< HEAD
     const f $ files $ debug $ var_info_debug $ display_time $ dep_graph_file $ print_cycles
     $ backend $ function_spec $ mpp_file $ output $ run_all_tests $ run_test $ mpp_function
-    $ optimize $ code_coverage)
-=======
-    const f $ files $ debug $ display_time $ dep_graph_file $ print_cycles $ backend $ function_spec
-    $ mpp_file $ output $ run_all_tests $ run_test $ mpp_function $ optimize $ code_coverage
-    $ precision $ test_error_margin)
->>>>>>> 06e4a7d3
+    $ optimize $ code_coverage $ precision $ test_error_margin)
 
 let info =
   let doc =
