(* Copyright (C) 2019-2021 Inria, contributors: Denis Merigoux <denis.merigoux@inria.fr> Raphël
   Monat <raphael.monat@lip6.fr>

   This program is free software: you can redistribute it and/or modify it under the terms of the
   GNU General Public License as published by the Free Software Foundation, either version 3 of the
   License, or (at your option) any later version.

   This program is distributed in the hope that it will be useful, but WITHOUT ANY WARRANTY; without
   even the implied warranty of MERCHANTABILITY or FITNESS FOR A PARTICULAR PURPOSE. See the GNU
   General Public License for more details.

   You should have received a copy of the GNU General Public License along with this program. If
   not, see <https://www.gnu.org/licenses/>. *)

type bir_function = {
  func_variable_inputs : unit Mir.VariableMap.t;
  func_constant_inputs : Mir.expression Pos.marked Mir.VariableMap.t;
  func_outputs : unit Mir.VariableMap.t;
  func_conds : Mir.condition_data Mir.VariableMap.t;
}

let var_set_from_variable_name_list (p : Bir.program) (names : string Pos.marked list) :
    unit Mir.VariableMap.t =
  List.fold_left
    (fun acc alias ->
      let name =
        try Mir.find_var_name_by_alias p.mir_program alias
        with Errors.StructuredError _ -> Pos.unmark alias
      in
      let var =
        try Mast_to_mir.list_max_execution_number (Pos.VarNameToID.find name p.idmap)
        with Not_found ->
          Errors.raise_spanned_error
            (Format.asprintf "unknown variable %s" name)
            (Pos.get_position alias)
      in
      Mir.VariableMap.add var () acc)
    Mir.VariableMap.empty names

let check_const_expression_is_really_const (e : Mir.expression Pos.marked) : unit =
  match Pos.unmark e with
  | Literal _ -> ()
  | _ ->
      Errors.raise_spanned_error
        "Constant input defined in function specification file is not a constant expression"
        (Pos.get_position e)

let const_var_set_from_list (p : Bir.program)
    (names : (string Pos.marked * Mast.expression Pos.marked) list) :
    Mir.expression Pos.marked Mir.VariableMap.t =
  List.fold_left
    (fun acc ((name, e) : string Pos.marked * Mast.expression Pos.marked) ->
      let var =
        try
          List.hd
            (List.sort
               (fun v1 v2 ->
                 compare v1.Mir.Variable.execution_number v2.Mir.Variable.execution_number)
               (Pos.VarNameToID.find (Pos.unmark name) p.idmap))
        with Not_found -> (
          try
            let name = Mir.find_var_name_by_alias p.mir_program name in
            List.hd
              (List.sort
                 (fun v1 v2 ->
                   compare v1.Mir.Variable.execution_number v2.Mir.Variable.execution_number)
                 (Pos.VarNameToID.find name p.idmap))
          with Errors.StructuredError _ ->
            Errors.raise_spanned_error
              (Format.asprintf "unknown variable %s" (Pos.unmark name))
              (Pos.get_position e))
      in
      let new_e =
        Mast_to_mir.translate_expression
          {
            table_definition = false;
            idmap = p.idmap;
            lc = None;
            int_const_values = Mir.VariableMap.empty;
<<<<<<< HEAD
            exec_number = Mast_to_mvg.dummy_exec_number Pos.no_pos;
=======
            exec_number = Mast_to_mir.dummy_exec_number Pos.no_pos;
            current_lvalue = Pos.unmark name;
>>>>>>> 9144a817
          }
          e
      in
      check_const_expression_is_really_const new_e;
      Mir.VariableMap.add var new_e acc)
    Mir.VariableMap.empty names

let translate_external_conditions idmap (conds : Mast.expression Pos.marked list) :
    Mir.condition_data Mir.VariableMap.t =
  let check_boolean (mexpr : Mast.expression Pos.marked) =
    match Pos.unmark mexpr with
    | Binop (((And | Or), _), _, _) -> true
    | Comparison (_, _, _) -> true
    | Unop (Not, _) -> true
    | TestInSet _ -> true
    (* TODO: check Literal Variable ? *)
    | _ -> false
  in
  let mk_neg (mexpr : Mast.expression Pos.marked) =
    Pos.same_pos_as (Mast.Unop (Mast.Not, mexpr)) mexpr
  in
  let dummy_entry = ("", Pos.no_pos) in
  let test_error =
    Mir.Error.new_error ("-1", Pos.no_pos)
      {
        error_name = ("", Pos.no_pos);
        error_typ = (Mast.Anomaly, Pos.no_pos);
        error_descr =
          [ ("Condition error in tests", Pos.no_pos); dummy_entry; dummy_entry; dummy_entry ];
      }
      Mast.Anomaly
  in
  let verif_conds =
    List.fold_left
      (fun acc cond ->
        if not (check_boolean cond) then
          Errors.raise_spanned_error "condition should have type bool" (Pos.get_position cond)
        else
          Pos.same_pos_as
            { Mast.verif_cond_expr = mk_neg cond; verif_cond_errors = [ ("-1", Pos.no_pos) ] }
            cond
          :: acc)
      [] conds
  in
  let program =
    Mast.Verification
      {
        verif_name = [ ("000", Pos.no_pos) ];
        verif_applications = [ ("iliad", Pos.no_pos) ];
        verif_conditions = verif_conds;
      }
  in
  Mast_to_mir.get_conds [ test_error ] idmap [ [ (program, Pos.no_pos) ] ]

let read_function_from_spec (p : Bir.program) (spec_file : string) : bir_function =
  let input = open_in spec_file in
  let filebuf = Lexing.from_channel input in
  Cli.debug_print "Parsing %s" spec_file;
  let filebuf = { filebuf with lex_curr_p = { filebuf.lex_curr_p with pos_fname = spec_file } } in
  try
    let func_spec = Mparser.function_spec Mlexer.token filebuf in
    close_in input;
    Cli.debug_print "M_spec has %d inputs and %d outputs"
      (List.length func_spec.spec_inputs)
      (List.length func_spec.spec_outputs);
    {
      func_variable_inputs = var_set_from_variable_name_list p func_spec.Mast.spec_inputs;
      func_constant_inputs = const_var_set_from_list p func_spec.Mast.spec_consts;
      func_outputs = var_set_from_variable_name_list p func_spec.Mast.spec_outputs;
      func_conds = translate_external_conditions p.idmap func_spec.Mast.spec_conditions;
    }
  with
  | Errors.StructuredError e ->
      close_in input;
      raise (Errors.StructuredError e)
  | Mparser.Error ->
      close_in input;
      Errors.raise_spanned_error "Error while parsing the m_spec file"
        (Parse_utils.mk_position (filebuf.lex_start_p, filebuf.lex_curr_p))

let read_inputs_from_stdin (f : bir_function) : Mir.literal Mir.VariableMap.t =
  if Mir.VariableMap.cardinal f.func_variable_inputs > 0 then
    Cli.result_print "Enter the input values of the program:";
  Mir.VariableMap.mapi
    (fun var _ ->
      Format.printf "%s (%s) = @?"
        (match var.Mir.Variable.alias with Some s -> s | None -> Pos.unmark var.Mir.Variable.name)
        (Pos.unmark var.Mir.Variable.descr);
      let value = read_line () in
      try
        let value_ast = Mparser.literal_input Mlexer.token (Lexing.from_string value) in
        match value_ast with
        | Mast.Float f -> Mir.Float f
        | Mast.Variable _ -> Errors.raise_error "input must be a numeric constant"
      with Mparser.Error -> Errors.raise_error "Lexer error in input!")
    f.func_variable_inputs

(** Add varibles, constants, conditions and outputs from [f] to [p] *)
let adapt_program_to_function (p : Bir.program) (f : bir_function) : Bir.program * int =
  let const_input_stmts =
    Mir.VariableMap.fold
      (fun var e acc ->
        Pos.same_pos_as
          (Bir.SAssign
             ( var,
               { Mir.var_typ = None; Mir.var_io = Regular; Mir.var_definition = Mir.SimpleVar e } ))
          e
        :: acc)
      f.func_constant_inputs []
  in
  let unused_input_stmts =
    Mir.fold_vars
      (fun var def acc ->
        match def.Mir.var_definition with
        | Mir.InputVar ->
            if Mir.VariableMap.mem var f.func_variable_inputs then acc
            else
              let pos = Pos.no_pos in
              ( Bir.SAssign
                  ( var,
                    {
                      Mir.var_typ = None;
                      Mir.var_io = Regular;
                      Mir.var_definition = Mir.SimpleVar (Mir.Literal Mir.Undefined, pos);
                    } ),
                pos )
              :: acc
        | _ -> acc)
      p.mir_program []
  in
  let conds_stmts =
    Mir.VariableMap.fold
      (fun _ cond acc -> Pos.same_pos_as (Bir.SVerif cond) cond.cond_expr :: acc)
      f.func_conds []
  in
  ( {
      p with
      statements = unused_input_stmts @ const_input_stmts @ p.statements @ conds_stmts;
      outputs = f.func_outputs;
    },
    List.length unused_input_stmts + List.length const_input_stmts )<|MERGE_RESOLUTION|>--- conflicted
+++ resolved
@@ -77,12 +77,7 @@
             idmap = p.idmap;
             lc = None;
             int_const_values = Mir.VariableMap.empty;
-<<<<<<< HEAD
-            exec_number = Mast_to_mvg.dummy_exec_number Pos.no_pos;
-=======
             exec_number = Mast_to_mir.dummy_exec_number Pos.no_pos;
-            current_lvalue = Pos.unmark name;
->>>>>>> 9144a817
           }
           e
       in
