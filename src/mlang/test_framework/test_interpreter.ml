--- conflicted
+++ resolved
@@ -65,33 +65,27 @@
     Bir_interface.translate_cond program.idmap
       (List.map
          (fun (var, value, pos) ->
-           let casted_var =
-             ( Mast.Binop
-                 ((Mast.Add, pos), (Literal (Variable (Normal var)), pos), (Literal (Float 0.), pos)),
-               pos )
-           in
            (* we allow a difference of 0.000001 between the control value and the result *)
            let first_exp =
              ( Mast.Comparison
                  ( (Lte, pos),
-                   ( Mast.Binop ((Mast.Sub, pos), casted_var, (Literal (to_ast_literal value), pos)),
+                   ( Mast.Binop
+                       ( (Mast.Sub, pos),
+                         (Literal (Variable (Normal var)), pos),
+                         (Literal (to_ast_literal value), pos) ),
                      pos ),
-                   (Literal (Float 0.), pos) ),
+                   (Literal (Float 0.000001), pos) ),
                pos )
            in
            let second_exp =
              ( Mast.Comparison
                  ( (Lte, pos),
-<<<<<<< HEAD
-                   ( Mast.Binop ((Mast.Sub, pos), casted_var, (Literal (to_ast_literal value), pos)),
-=======
                    ( Mast.Binop
                        ( (Mast.Sub, pos),
                          (Literal (to_ast_literal value), pos),
                          (Literal (Variable (Normal var)), pos) ),
->>>>>>> d94b7d83
                      pos ),
-                   (Literal (Float 0.), pos) ),
+                   (Literal (Float 0.000001), pos) ),
                pos )
            in
            (Mast.Binop ((Mast.And, pos), first_exp, second_exp), pos))
