--- conflicted
+++ resolved
@@ -139,7 +139,6 @@
     (value_sort : Cli.value_sort) (round_ops : Cli.round_ops) : unit =
   let check_vars exp vars =
     let test_error_margin = 0.01 in
-<<<<<<< HEAD
     let fold vname f nb =
       let f' =
         let var =
@@ -158,25 +157,6 @@
         Cli.error_print "KO | %s expected: %f - evaluated: %f" vname f f';
         nb + 1)
       else nb
-=======
-    let fold e f nb =
-      match StrMap.find_opt e vars with
-      | None ->
-          Cli.error_print "KO | %s is not given back, expected %f" e f;
-          nb + 1
-      | Some Com.Undefined when f = 0. ->
-          (* Fuzzer tests of 2020 and before generates a lot of variables equal
-             to 0.000000 as a default result value, hence if a value is interpreted
-             as undefined, we accept strict equality with 0. *)
-          nb
-      | Some Com.Undefined ->
-          Cli.error_print "KO | %s is undefined, expected: %f" e f;
-          nb + 1
-      | Some (Com.Float f') when abs_float (f -. f') > test_error_margin ->
-          Cli.error_print "KO | %s expected: %f - evaluated: %f" e f f';
-          nb + 1
-      | Some (Com.Float _) -> nb
->>>>>>> da13144e
     in
     StrMap.fold fold exp 0
   in
@@ -269,24 +249,15 @@
             Cli.error_print "Error in test %s: %a" name
               Errors.format_structured_error (msg, pos);
             (match kont with None -> () | Some kont -> kont ());
-<<<<<<< HEAD
             (successes, failures)
         | Interp.NanOrInf (msg, Pos.Mark (_, pos)) ->
             Cli.error_print "Runtime error in test %s: NanOrInf (%s, %a)" name
               msg Pos.format pos;
             (successes, failures))
-=======
-            failures
-        | Interp.NanOrInf (msg, (_, pos)) ->
-            Cli.error_print "Runtime error in test %s: NanOrInf (%s, %a)" name
-              msg Pos.format_position pos;
-            failures)
->>>>>>> da13144e
     | e ->
         Cli.error_print "Uncatched exception: %s" (Printexc.to_string e);
         raise e
   in
-<<<<<<< HEAD
   let s, f =
     Parmap.parfold ~chunksize:5 process (Parmap.A arr) ([], StrMap.empty)
       (fun (old_s, old_f) (new_s, new_f) ->
@@ -299,22 +270,11 @@
   Cli.warning_flag := dbg_warning;
   Cli.display_time := dbg_time;
   Cli.result_print "Test results: %d successes" (List.length s);
-=======
-  let f =
-    Parmap.parfold ~chunksize:5 process (Parmap.A arr) StrMap.empty
-      (fun old_f new_f ->
-        StrMap.union (fun _ x1 x2 -> Some (x1 + x2)) old_f new_f)
-  in
-  (* finish "done!"; *)
-  Cli.warning_flag := true;
-  Cli.display_time := true;
->>>>>>> da13144e
 
   let failing = StrMap.cardinal f in
   if failing = 0 then Cli.result_print "No failures!"
   else (
     StrMap.iter
-<<<<<<< HEAD
       (fun name nbErr -> Cli.error_print "\t%d errors in files %s" nbErr name)
       f)
 
@@ -365,10 +325,4 @@
   match is_ok with
   | None -> Cli.result_print "No failure!"
   | Some 0 -> Cli.error_print "Unexpected failure"
-  | Some nbErr -> Cli.error_print "Failure: %d errors in file %s" nbErr name
-=======
-      (fun name nbErr -> Cli.error_print "\t%d errors in file %s" nbErr name)
-      f;
-    Errors.raise_error
-      (Format.asprintf "%d failing out of %d files" failing (Array.length arr)))
->>>>>>> da13144e
+  | Some nbErr -> Cli.error_print "Failure: %d errors in file %s" nbErr name